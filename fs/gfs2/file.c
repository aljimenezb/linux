--- conflicted
+++ resolved
@@ -419,11 +419,7 @@
 	struct gfs2_inode *ip = GFS2_I(inode);
 	struct gfs2_sbd *sdp = GFS2_SB(inode);
 	struct gfs2_alloc_parms ap = {};
-<<<<<<< HEAD
-	u64 offset = page_offset(page);
-=======
 	u64 pos = folio_pos(folio);
->>>>>>> 0c383648
 	unsigned int data_blocks, ind_blocks, rblocks;
 	vm_fault_t ret = VM_FAULT_LOCKED;
 	struct gfs2_holder gh;
