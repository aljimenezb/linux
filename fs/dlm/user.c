--- conflicted
+++ resolved
@@ -794,12 +794,7 @@
 	struct dlm_user_proc *proc = file->private_data;
 	DECLARE_WAITQUEUE(wait, current);
 	struct dlm_callback *cb;
-<<<<<<< HEAD
-	int rv, ret, copy_lvb = 0;
-	int old_mode, new_mode;
-=======
 	int rv, ret;
->>>>>>> 0c383648
 
 	if (count == sizeof(struct dlm_device_version)) {
 		rv = copy_version_to_user(buf, count);
@@ -866,23 +861,10 @@
 			      cb->sb_flags, cb->res_name, cb->res_length);
 	}
 
-<<<<<<< HEAD
-	ret = copy_result_to_user(lkb->lkb_ua,
-				  test_bit(DLM_PROC_FLAGS_COMPAT, &proc->flags),
-				  cb->flags, cb->mode, copy_lvb, buf, count);
-
-	kref_put(&cb->ref, dlm_release_callback);
-
-	/* removes ref for proc->asts, may cause lkb to be freed */
-	if (rv == DLM_DEQUEUE_CALLBACK_LAST)
-		dlm_put_lkb(lkb);
-
-=======
 	ret = copy_result_to_user(&cb->ua,
 				  test_bit(DLM_PROC_FLAGS_COMPAT, &proc->flags),
 				  cb->flags, cb->mode, cb->copy_lvb, buf, count);
 	dlm_free_cb(cb);
->>>>>>> 0c383648
 	return ret;
 }
 
