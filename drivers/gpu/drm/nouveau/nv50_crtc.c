/*
 * Copyright (C) 2008 Maarten Maathuis.
 * All Rights Reserved.
 *
 * Permission is hereby granted, free of charge, to any person obtaining
 * a copy of this software and associated documentation files (the
 * "Software"), to deal in the Software without restriction, including
 * without limitation the rights to use, copy, modify, merge, publish,
 * distribute, sublicense, and/or sell copies of the Software, and to
 * permit persons to whom the Software is furnished to do so, subject to
 * the following conditions:
 *
 * The above copyright notice and this permission notice (including the
 * next paragraph) shall be included in all copies or substantial
 * portions of the Software.
 *
 * THE SOFTWARE IS PROVIDED "AS IS", WITHOUT WARRANTY OF ANY KIND,
 * EXPRESS OR IMPLIED, INCLUDING BUT NOT LIMITED TO THE WARRANTIES OF
 * MERCHANTABILITY, FITNESS FOR A PARTICULAR PURPOSE AND NONINFRINGEMENT.
 * IN NO EVENT SHALL THE COPYRIGHT OWNER(S) AND/OR ITS SUPPLIERS BE
 * LIABLE FOR ANY CLAIM, DAMAGES OR OTHER LIABILITY, WHETHER IN AN ACTION
 * OF CONTRACT, TORT OR OTHERWISE, ARISING FROM, OUT OF OR IN CONNECTION
 * WITH THE SOFTWARE OR THE USE OR OTHER DEALINGS IN THE SOFTWARE.
 *
 */

#include "drmP.h"
#include "drm_mode.h"
#include "drm_crtc_helper.h"

#define NOUVEAU_DMA_DEBUG (nouveau_reg_debug & NOUVEAU_REG_DEBUG_EVO)
#include "nouveau_reg.h"
#include "nouveau_drv.h"
#include "nouveau_hw.h"
#include "nouveau_encoder.h"
#include "nouveau_crtc.h"
#include "nouveau_fb.h"
#include "nouveau_connector.h"
#include "nv50_display.h"

static void
nv50_crtc_lut_load(struct drm_crtc *crtc)
{
	struct nouveau_crtc *nv_crtc = nouveau_crtc(crtc);
	void __iomem *lut = nvbo_kmap_obj_iovirtual(nv_crtc->lut.nvbo);
	int i;

	NV_DEBUG_KMS(crtc->dev, "\n");

	for (i = 0; i < 256; i++) {
		writew(nv_crtc->lut.r[i] >> 2, lut + 8*i + 0);
		writew(nv_crtc->lut.g[i] >> 2, lut + 8*i + 2);
		writew(nv_crtc->lut.b[i] >> 2, lut + 8*i + 4);
	}

	if (nv_crtc->lut.depth == 30) {
		writew(nv_crtc->lut.r[i - 1] >> 2, lut + 8*i + 0);
		writew(nv_crtc->lut.g[i - 1] >> 2, lut + 8*i + 2);
		writew(nv_crtc->lut.b[i - 1] >> 2, lut + 8*i + 4);
	}
}

int
nv50_crtc_blank(struct nouveau_crtc *nv_crtc, bool blanked)
{
	struct drm_device *dev = nv_crtc->base.dev;
	struct drm_nouveau_private *dev_priv = dev->dev_private;
	struct nouveau_channel *evo = nv50_display(dev)->master;
	int index = nv_crtc->index, ret;

	NV_DEBUG_KMS(dev, "index %d\n", nv_crtc->index);
	NV_DEBUG_KMS(dev, "%s\n", blanked ? "blanked" : "unblanked");

	if (blanked) {
		nv_crtc->cursor.hide(nv_crtc, false);

		ret = RING_SPACE(evo, dev_priv->chipset != 0x50 ? 7 : 5);
		if (ret) {
			NV_ERROR(dev, "no space while blanking crtc\n");
			return ret;
		}
		BEGIN_RING(evo, 0, NV50_EVO_CRTC(index, CLUT_MODE), 2);
		OUT_RING(evo, NV50_EVO_CRTC_CLUT_MODE_BLANK);
		OUT_RING(evo, 0);
		if (dev_priv->chipset != 0x50) {
			BEGIN_RING(evo, 0, NV84_EVO_CRTC(index, CLUT_DMA), 1);
			OUT_RING(evo, NV84_EVO_CRTC_CLUT_DMA_HANDLE_NONE);
		}

		BEGIN_RING(evo, 0, NV50_EVO_CRTC(index, FB_DMA), 1);
		OUT_RING(evo, NV50_EVO_CRTC_FB_DMA_HANDLE_NONE);
	} else {
		if (nv_crtc->cursor.visible)
			nv_crtc->cursor.show(nv_crtc, false);
		else
			nv_crtc->cursor.hide(nv_crtc, false);

		ret = RING_SPACE(evo, dev_priv->chipset != 0x50 ? 10 : 8);
		if (ret) {
			NV_ERROR(dev, "no space while unblanking crtc\n");
			return ret;
		}
		BEGIN_RING(evo, 0, NV50_EVO_CRTC(index, CLUT_MODE), 2);
		OUT_RING(evo, nv_crtc->lut.depth == 8 ?
				NV50_EVO_CRTC_CLUT_MODE_OFF :
				NV50_EVO_CRTC_CLUT_MODE_ON);
		OUT_RING(evo, (nv_crtc->lut.nvbo->bo.mem.start << PAGE_SHIFT) >> 8);
		if (dev_priv->chipset != 0x50) {
			BEGIN_RING(evo, 0, NV84_EVO_CRTC(index, CLUT_DMA), 1);
			OUT_RING(evo, NvEvoVRAM);
		}

		BEGIN_RING(evo, 0, NV50_EVO_CRTC(index, FB_OFFSET), 2);
		OUT_RING(evo, nv_crtc->fb.offset >> 8);
		OUT_RING(evo, 0);
		BEGIN_RING(evo, 0, NV50_EVO_CRTC(index, FB_DMA), 1);
		if (dev_priv->chipset != 0x50)
			if (nv_crtc->fb.tile_flags == 0x7a00 ||
			    nv_crtc->fb.tile_flags == 0xfe00)
				OUT_RING(evo, NvEvoFB32);
			else
			if (nv_crtc->fb.tile_flags == 0x7000)
				OUT_RING(evo, NvEvoFB16);
			else
				OUT_RING(evo, NvEvoVRAM_LP);
		else
			OUT_RING(evo, NvEvoVRAM_LP);
	}

	nv_crtc->fb.blanked = blanked;
	return 0;
}

static int
nv50_crtc_set_dither(struct nouveau_crtc *nv_crtc, bool on, bool update)
{
	struct drm_device *dev = nv_crtc->base.dev;
	struct nouveau_channel *evo = nv50_display(dev)->master;
	int ret;

	NV_DEBUG_KMS(dev, "\n");

	ret = RING_SPACE(evo, 2 + (update ? 2 : 0));
	if (ret) {
		NV_ERROR(dev, "no space while setting dither\n");
		return ret;
	}

	BEGIN_RING(evo, 0, NV50_EVO_CRTC(nv_crtc->index, DITHER_CTRL), 1);
	if (on)
		OUT_RING(evo, NV50_EVO_CRTC_DITHER_CTRL_ON);
	else
		OUT_RING(evo, NV50_EVO_CRTC_DITHER_CTRL_OFF);

	if (update) {
		BEGIN_RING(evo, 0, NV50_EVO_UPDATE, 1);
		OUT_RING(evo, 0);
		FIRE_RING(evo);
	}

	return 0;
}

struct nouveau_connector *
nouveau_crtc_connector_get(struct nouveau_crtc *nv_crtc)
{
	struct drm_device *dev = nv_crtc->base.dev;
	struct drm_connector *connector;
	struct drm_crtc *crtc = to_drm_crtc(nv_crtc);

	/* The safest approach is to find an encoder with the right crtc, that
	 * is also linked to a connector. */
	list_for_each_entry(connector, &dev->mode_config.connector_list, head) {
		if (connector->encoder)
			if (connector->encoder->crtc == crtc)
				return nouveau_connector(connector);
	}

	return NULL;
}

static int
nv50_crtc_set_scale(struct nouveau_crtc *nv_crtc, int scaling_mode, bool update)
{
	struct nouveau_connector *nv_connector =
		nouveau_crtc_connector_get(nv_crtc);
	struct drm_device *dev = nv_crtc->base.dev;
	struct nouveau_channel *evo = nv50_display(dev)->master;
	struct drm_display_mode *native_mode = NULL;
	struct drm_display_mode *mode = &nv_crtc->base.mode;
	uint32_t outX, outY, horiz, vert;
	int ret;

	NV_DEBUG_KMS(dev, "\n");

	switch (scaling_mode) {
	case DRM_MODE_SCALE_NONE:
		break;
	default:
		if (!nv_connector || !nv_connector->native_mode) {
			NV_ERROR(dev, "No native mode, forcing panel scaling\n");
			scaling_mode = DRM_MODE_SCALE_NONE;
		} else {
			native_mode = nv_connector->native_mode;
		}
		break;
	}

	switch (scaling_mode) {
	case DRM_MODE_SCALE_ASPECT:
		horiz = (native_mode->hdisplay << 19) / mode->hdisplay;
		vert = (native_mode->vdisplay << 19) / mode->vdisplay;

		if (vert > horiz) {
			outX = (mode->hdisplay * horiz) >> 19;
			outY = (mode->vdisplay * horiz) >> 19;
		} else {
			outX = (mode->hdisplay * vert) >> 19;
			outY = (mode->vdisplay * vert) >> 19;
		}
		break;
	case DRM_MODE_SCALE_FULLSCREEN:
		outX = native_mode->hdisplay;
		outY = native_mode->vdisplay;
		break;
	case DRM_MODE_SCALE_CENTER:
	case DRM_MODE_SCALE_NONE:
	default:
		outX = mode->hdisplay;
		outY = mode->vdisplay;
		break;
	}

	ret = RING_SPACE(evo, update ? 7 : 5);
	if (ret)
		return ret;

	/* Got a better name for SCALER_ACTIVE? */
	/* One day i've got to really figure out why this is needed. */
	BEGIN_RING(evo, 0, NV50_EVO_CRTC(nv_crtc->index, SCALE_CTRL), 1);
	if ((mode->flags & DRM_MODE_FLAG_DBLSCAN) ||
	    (mode->flags & DRM_MODE_FLAG_INTERLACE) ||
	    mode->hdisplay != outX || mode->vdisplay != outY) {
		OUT_RING(evo, NV50_EVO_CRTC_SCALE_CTRL_ACTIVE);
	} else {
		OUT_RING(evo, NV50_EVO_CRTC_SCALE_CTRL_INACTIVE);
	}

	BEGIN_RING(evo, 0, NV50_EVO_CRTC(nv_crtc->index, SCALE_RES1), 2);
	OUT_RING(evo, outY << 16 | outX);
	OUT_RING(evo, outY << 16 | outX);

	if (update) {
		BEGIN_RING(evo, 0, NV50_EVO_UPDATE, 1);
		OUT_RING(evo, 0);
		FIRE_RING(evo);
	}

	return 0;
}

int
nv50_crtc_set_clock(struct drm_device *dev, int head, int pclk)
{
	struct drm_nouveau_private *dev_priv = dev->dev_private;
	struct pll_lims pll;
	uint32_t reg1, reg2;
	int ret, N1, M1, N2, M2, P;

	ret = get_pll_limits(dev, PLL_VPLL0 + head, &pll);
	if (ret)
		return ret;

	if (pll.vco2.maxfreq) {
		ret = nv50_calc_pll(dev, &pll, pclk, &N1, &M1, &N2, &M2, &P);
		if (ret <= 0)
			return 0;

		NV_DEBUG(dev, "pclk %d out %d NM1 %d %d NM2 %d %d P %d\n",
			 pclk, ret, N1, M1, N2, M2, P);

		reg1 = nv_rd32(dev, pll.reg + 4) & 0xff00ff00;
		reg2 = nv_rd32(dev, pll.reg + 8) & 0x8000ff00;
		nv_wr32(dev, pll.reg + 0, 0x10000611);
		nv_wr32(dev, pll.reg + 4, reg1 | (M1 << 16) | N1);
		nv_wr32(dev, pll.reg + 8, reg2 | (P << 28) | (M2 << 16) | N2);
	} else
	if (dev_priv->chipset < NV_C0) {
		ret = nv50_calc_pll2(dev, &pll, pclk, &N1, &N2, &M1, &P);
		if (ret <= 0)
			return 0;

		NV_DEBUG(dev, "pclk %d out %d N %d fN 0x%04x M %d P %d\n",
			 pclk, ret, N1, N2, M1, P);

		reg1 = nv_rd32(dev, pll.reg + 4) & 0xffc00000;
		nv_wr32(dev, pll.reg + 0, 0x50000610);
		nv_wr32(dev, pll.reg + 4, reg1 | (P << 16) | (M1 << 8) | N1);
		nv_wr32(dev, pll.reg + 8, N2);
	} else {
		ret = nv50_calc_pll2(dev, &pll, pclk, &N1, &N2, &M1, &P);
		if (ret <= 0)
			return 0;

		NV_DEBUG(dev, "pclk %d out %d N %d fN 0x%04x M %d P %d\n",
			 pclk, ret, N1, N2, M1, P);

		nv_mask(dev, pll.reg + 0x0c, 0x00000000, 0x00000100);
		nv_wr32(dev, pll.reg + 0x04, (P << 16) | (N1 << 8) | M1);
		nv_wr32(dev, pll.reg + 0x10, N2 << 16);
	}

	return 0;
}

static void
nv50_crtc_destroy(struct drm_crtc *crtc)
{
	struct drm_device *dev;
	struct nouveau_crtc *nv_crtc;

	if (!crtc)
		return;

	dev = crtc->dev;
	nv_crtc = nouveau_crtc(crtc);

	NV_DEBUG_KMS(dev, "\n");

	drm_crtc_cleanup(&nv_crtc->base);

	nv50_cursor_fini(nv_crtc);

	nouveau_bo_unmap(nv_crtc->lut.nvbo);
	nouveau_bo_ref(NULL, &nv_crtc->lut.nvbo);
	nouveau_bo_unmap(nv_crtc->cursor.nvbo);
	nouveau_bo_ref(NULL, &nv_crtc->cursor.nvbo);
	kfree(nv_crtc->mode);
	kfree(nv_crtc);
}

int
nv50_crtc_cursor_set(struct drm_crtc *crtc, struct drm_file *file_priv,
		     uint32_t buffer_handle, uint32_t width, uint32_t height)
{
	struct drm_device *dev = crtc->dev;
	struct nouveau_crtc *nv_crtc = nouveau_crtc(crtc);
	struct nouveau_bo *cursor = NULL;
	struct drm_gem_object *gem;
	int ret = 0, i;

	if (width != 64 || height != 64)
		return -EINVAL;

	if (!buffer_handle) {
		nv_crtc->cursor.hide(nv_crtc, true);
		return 0;
	}

	gem = drm_gem_object_lookup(dev, file_priv, buffer_handle);
	if (!gem)
		return -ENOENT;
	cursor = nouveau_gem_object(gem);

	ret = nouveau_bo_map(cursor);
	if (ret)
		goto out;

	/* The simple will do for now. */
	for (i = 0; i < 64 * 64; i++)
		nouveau_bo_wr32(nv_crtc->cursor.nvbo, i, nouveau_bo_rd32(cursor, i));

	nouveau_bo_unmap(cursor);

	nv_crtc->cursor.set_offset(nv_crtc, nv_crtc->cursor.nvbo->bo.mem.start << PAGE_SHIFT);
	nv_crtc->cursor.show(nv_crtc, true);

out:
	drm_gem_object_unreference_unlocked(gem);
	return ret;
}

int
nv50_crtc_cursor_move(struct drm_crtc *crtc, int x, int y)
{
	struct nouveau_crtc *nv_crtc = nouveau_crtc(crtc);

	nv_crtc->cursor.set_pos(nv_crtc, x, y);
	return 0;
}

static void
nv50_crtc_gamma_set(struct drm_crtc *crtc, u16 *r, u16 *g, u16 *b,
		    uint32_t start, uint32_t size)
{
	int end = (start + size > 256) ? 256 : start + size, i;
	struct nouveau_crtc *nv_crtc = nouveau_crtc(crtc);

	for (i = start; i < end; i++) {
		nv_crtc->lut.r[i] = r[i];
		nv_crtc->lut.g[i] = g[i];
		nv_crtc->lut.b[i] = b[i];
	}

	/* We need to know the depth before we upload, but it's possible to
	 * get called before a framebuffer is bound.  If this is the case,
	 * mark the lut values as dirty by setting depth==0, and it'll be
	 * uploaded on the first mode_set_base()
	 */
	if (!nv_crtc->base.fb) {
		nv_crtc->lut.depth = 0;
		return;
	}

	nv50_crtc_lut_load(crtc);
}

static void
nv50_crtc_save(struct drm_crtc *crtc)
{
	NV_ERROR(crtc->dev, "!!\n");
}

static void
nv50_crtc_restore(struct drm_crtc *crtc)
{
	NV_ERROR(crtc->dev, "!!\n");
}

static const struct drm_crtc_funcs nv50_crtc_funcs = {
	.save = nv50_crtc_save,
	.restore = nv50_crtc_restore,
	.cursor_set = nv50_crtc_cursor_set,
	.cursor_move = nv50_crtc_cursor_move,
	.gamma_set = nv50_crtc_gamma_set,
	.set_config = drm_crtc_helper_set_config,
	.page_flip = nouveau_crtc_page_flip,
	.destroy = nv50_crtc_destroy,
};

static void
nv50_crtc_dpms(struct drm_crtc *crtc, int mode)
{
}

static int
nv50_crtc_wait_complete(struct drm_crtc *crtc)
{
	struct drm_device *dev = crtc->dev;
	struct drm_nouveau_private *dev_priv = dev->dev_private;
	struct nouveau_timer_engine *ptimer = &dev_priv->engine.timer;
	struct nv50_display *disp = nv50_display(dev);
	struct nouveau_channel *evo = disp->master;
	u64 start;
	int ret;

	ret = RING_SPACE(evo, 6);
	if (ret)
		return ret;
	BEGIN_RING(evo, 0, 0x0084, 1);
	OUT_RING  (evo, 0x80000000);
	BEGIN_RING(evo, 0, 0x0080, 1);
	OUT_RING  (evo, 0);
	BEGIN_RING(evo, 0, 0x0084, 1);
	OUT_RING  (evo, 0x00000000);

	nv_wo32(disp->ntfy, 0x000, 0x00000000);
	FIRE_RING (evo);

	start = ptimer->read(dev);
	do {
<<<<<<< HEAD
		nv_wr32(dev, 0x61002c, 0x370);
		nv_wr32(dev, 0x000140, 1);

=======
>>>>>>> d762f438
		if (nv_ro32(disp->ntfy, 0x000))
			return 0;
	} while (ptimer->read(dev) - start < 2000000000ULL);

	return -EBUSY;
}

static void
nv50_crtc_prepare(struct drm_crtc *crtc)
{
	struct nouveau_crtc *nv_crtc = nouveau_crtc(crtc);
	struct drm_device *dev = crtc->dev;

	NV_DEBUG_KMS(dev, "index %d\n", nv_crtc->index);

	nv50_display_flip_stop(crtc);
	drm_vblank_pre_modeset(dev, nv_crtc->index);
	nv50_crtc_blank(nv_crtc, true);
}

static void
nv50_crtc_commit(struct drm_crtc *crtc)
{
	struct drm_device *dev = crtc->dev;
	struct nouveau_crtc *nv_crtc = nouveau_crtc(crtc);

	NV_DEBUG_KMS(dev, "index %d\n", nv_crtc->index);

	nv50_crtc_blank(nv_crtc, false);
	drm_vblank_post_modeset(dev, nv_crtc->index);
	nv50_crtc_wait_complete(crtc);
	nv50_display_flip_next(crtc, crtc->fb, NULL);
}

static bool
nv50_crtc_mode_fixup(struct drm_crtc *crtc, struct drm_display_mode *mode,
		     struct drm_display_mode *adjusted_mode)
{
	return true;
}

static int
nv50_crtc_do_mode_set_base(struct drm_crtc *crtc,
			   struct drm_framebuffer *passed_fb,
			   int x, int y, bool atomic)
{
	struct nouveau_crtc *nv_crtc = nouveau_crtc(crtc);
	struct drm_device *dev = nv_crtc->base.dev;
	struct drm_nouveau_private *dev_priv = dev->dev_private;
	struct nouveau_channel *evo = nv50_display(dev)->master;
	struct drm_framebuffer *drm_fb = nv_crtc->base.fb;
	struct nouveau_framebuffer *fb = nouveau_framebuffer(drm_fb);
	int ret;

	NV_DEBUG_KMS(dev, "index %d\n", nv_crtc->index);

	/* If atomic, we want to switch to the fb we were passed, so
	 * now we update pointers to do that.  (We don't pin; just
	 * assume we're already pinned and update the base address.)
	 */
	if (atomic) {
		drm_fb = passed_fb;
		fb = nouveau_framebuffer(passed_fb);
	}
	else {
		/* If not atomic, we can go ahead and pin, and unpin the
		 * old fb we were passed.
		 */
		ret = nouveau_bo_pin(fb->nvbo, TTM_PL_FLAG_VRAM);
		if (ret)
			return ret;

		if (passed_fb) {
			struct nouveau_framebuffer *ofb = nouveau_framebuffer(passed_fb);
			nouveau_bo_unpin(ofb->nvbo);
		}
	}

	nv_crtc->fb.offset = fb->nvbo->bo.mem.start << PAGE_SHIFT;
	nv_crtc->fb.tile_flags = nouveau_bo_tile_layout(fb->nvbo);
	nv_crtc->fb.cpp = drm_fb->bits_per_pixel / 8;
	if (!nv_crtc->fb.blanked && dev_priv->chipset != 0x50) {
		ret = RING_SPACE(evo, 2);
		if (ret)
			return ret;

		BEGIN_RING(evo, 0, NV50_EVO_CRTC(nv_crtc->index, FB_DMA), 1);
		OUT_RING  (evo, fb->r_dma);
	}

	ret = RING_SPACE(evo, 12);
	if (ret)
		return ret;

	BEGIN_RING(evo, 0, NV50_EVO_CRTC(nv_crtc->index, FB_OFFSET), 5);
	OUT_RING  (evo, nv_crtc->fb.offset >> 8);
	OUT_RING  (evo, 0);
	OUT_RING  (evo, (drm_fb->height << 16) | drm_fb->width);
	OUT_RING  (evo, fb->r_pitch);
	OUT_RING  (evo, fb->r_format);

	BEGIN_RING(evo, 0, NV50_EVO_CRTC(nv_crtc->index, CLUT_MODE), 1);
	OUT_RING  (evo, fb->base.depth == 8 ?
		   NV50_EVO_CRTC_CLUT_MODE_OFF : NV50_EVO_CRTC_CLUT_MODE_ON);

	BEGIN_RING(evo, 0, NV50_EVO_CRTC(nv_crtc->index, COLOR_CTRL), 1);
	OUT_RING  (evo, NV50_EVO_CRTC_COLOR_CTRL_COLOR);
	BEGIN_RING(evo, 0, NV50_EVO_CRTC(nv_crtc->index, FB_POS), 1);
	OUT_RING  (evo, (y << 16) | x);

	if (nv_crtc->lut.depth != fb->base.depth) {
		nv_crtc->lut.depth = fb->base.depth;
		nv50_crtc_lut_load(crtc);
	}

	return 0;
}

static int
nv50_crtc_mode_set(struct drm_crtc *crtc, struct drm_display_mode *mode,
		   struct drm_display_mode *adjusted_mode, int x, int y,
		   struct drm_framebuffer *old_fb)
{
	struct drm_device *dev = crtc->dev;
	struct nouveau_channel *evo = nv50_display(dev)->master;
	struct nouveau_crtc *nv_crtc = nouveau_crtc(crtc);
	struct nouveau_connector *nv_connector = NULL;
	uint32_t hsync_dur,  vsync_dur, hsync_start_to_end, vsync_start_to_end;
	uint32_t hunk1, vunk1, vunk2a, vunk2b;
	int ret;

	/* Find the connector attached to this CRTC */
	nv_connector = nouveau_crtc_connector_get(nv_crtc);

	*nv_crtc->mode = *adjusted_mode;

	NV_DEBUG_KMS(dev, "index %d\n", nv_crtc->index);

	hsync_dur = adjusted_mode->hsync_end - adjusted_mode->hsync_start;
	vsync_dur = adjusted_mode->vsync_end - adjusted_mode->vsync_start;
	hsync_start_to_end = adjusted_mode->htotal - adjusted_mode->hsync_start;
	vsync_start_to_end = adjusted_mode->vtotal - adjusted_mode->vsync_start;
	/* I can't give this a proper name, anyone else can? */
	hunk1 = adjusted_mode->htotal -
		adjusted_mode->hsync_start + adjusted_mode->hdisplay;
	vunk1 = adjusted_mode->vtotal -
		adjusted_mode->vsync_start + adjusted_mode->vdisplay;
	/* Another strange value, this time only for interlaced adjusted_modes. */
	vunk2a = 2 * adjusted_mode->vtotal -
		 adjusted_mode->vsync_start + adjusted_mode->vdisplay;
	vunk2b = adjusted_mode->vtotal -
		 adjusted_mode->vsync_start + adjusted_mode->vtotal;

	if (adjusted_mode->flags & DRM_MODE_FLAG_INTERLACE) {
		vsync_dur /= 2;
		vsync_start_to_end  /= 2;
		vunk1 /= 2;
		vunk2a /= 2;
		vunk2b /= 2;
		/* magic */
		if (adjusted_mode->flags & DRM_MODE_FLAG_DBLSCAN) {
			vsync_start_to_end -= 1;
			vunk1 -= 1;
			vunk2a -= 1;
			vunk2b -= 1;
		}
	}

	ret = RING_SPACE(evo, 17);
	if (ret)
		return ret;

	BEGIN_RING(evo, 0, NV50_EVO_CRTC(nv_crtc->index, CLOCK), 2);
	OUT_RING(evo, adjusted_mode->clock | 0x800000);
	OUT_RING(evo, (adjusted_mode->flags & DRM_MODE_FLAG_INTERLACE) ? 2 : 0);

	BEGIN_RING(evo, 0, NV50_EVO_CRTC(nv_crtc->index, DISPLAY_START), 5);
	OUT_RING(evo, 0);
	OUT_RING(evo, (adjusted_mode->vtotal << 16) | adjusted_mode->htotal);
	OUT_RING(evo, (vsync_dur - 1) << 16 | (hsync_dur - 1));
	OUT_RING(evo, (vsync_start_to_end - 1) << 16 |
			(hsync_start_to_end - 1));
	OUT_RING(evo, (vunk1 - 1) << 16 | (hunk1 - 1));

	if (adjusted_mode->flags & DRM_MODE_FLAG_INTERLACE) {
		BEGIN_RING(evo, 0, NV50_EVO_CRTC(nv_crtc->index, UNK0824), 1);
		OUT_RING(evo, (vunk2b - 1) << 16 | (vunk2a - 1));
	} else {
		OUT_RING(evo, 0);
		OUT_RING(evo, 0);
	}

	BEGIN_RING(evo, 0, NV50_EVO_CRTC(nv_crtc->index, UNK082C), 1);
	OUT_RING(evo, 0);

	/* This is the actual resolution of the mode. */
	BEGIN_RING(evo, 0, NV50_EVO_CRTC(nv_crtc->index, REAL_RES), 1);
	OUT_RING(evo, (mode->vdisplay << 16) | mode->hdisplay);
	BEGIN_RING(evo, 0, NV50_EVO_CRTC(nv_crtc->index, SCALE_CENTER_OFFSET), 1);
	OUT_RING(evo, NV50_EVO_CRTC_SCALE_CENTER_OFFSET_VAL(0, 0));

	nv_crtc->set_dither(nv_crtc, nv_connector->use_dithering, false);
	nv_crtc->set_scale(nv_crtc, nv_connector->scaling_mode, false);

	return nv50_crtc_do_mode_set_base(crtc, old_fb, x, y, false);
}

static int
nv50_crtc_mode_set_base(struct drm_crtc *crtc, int x, int y,
			struct drm_framebuffer *old_fb)
{
	int ret;

	nv50_display_flip_stop(crtc);
	ret = nv50_crtc_do_mode_set_base(crtc, old_fb, x, y, false);
	if (ret)
		return ret;

	ret = nv50_crtc_wait_complete(crtc);
	if (ret)
		return ret;

	return nv50_display_flip_next(crtc, crtc->fb, NULL);
}

static int
nv50_crtc_mode_set_base_atomic(struct drm_crtc *crtc,
			       struct drm_framebuffer *fb,
			       int x, int y, enum mode_set_atomic state)
{
	int ret;

	nv50_display_flip_stop(crtc);
	ret = nv50_crtc_do_mode_set_base(crtc, fb, x, y, true);
	if (ret)
		return ret;

	return nv50_crtc_wait_complete(crtc);
}

static const struct drm_crtc_helper_funcs nv50_crtc_helper_funcs = {
	.dpms = nv50_crtc_dpms,
	.prepare = nv50_crtc_prepare,
	.commit = nv50_crtc_commit,
	.mode_fixup = nv50_crtc_mode_fixup,
	.mode_set = nv50_crtc_mode_set,
	.mode_set_base = nv50_crtc_mode_set_base,
	.mode_set_base_atomic = nv50_crtc_mode_set_base_atomic,
	.load_lut = nv50_crtc_lut_load,
};

int
nv50_crtc_create(struct drm_device *dev, int index)
{
	struct nouveau_crtc *nv_crtc = NULL;
	int ret, i;

	NV_DEBUG_KMS(dev, "\n");

	nv_crtc = kzalloc(sizeof(*nv_crtc), GFP_KERNEL);
	if (!nv_crtc)
		return -ENOMEM;

	nv_crtc->mode = kzalloc(sizeof(*nv_crtc->mode), GFP_KERNEL);
	if (!nv_crtc->mode) {
		kfree(nv_crtc);
		return -ENOMEM;
	}

	/* Default CLUT parameters, will be activated on the hw upon
	 * first mode set.
	 */
	for (i = 0; i < 256; i++) {
		nv_crtc->lut.r[i] = i << 8;
		nv_crtc->lut.g[i] = i << 8;
		nv_crtc->lut.b[i] = i << 8;
	}
	nv_crtc->lut.depth = 0;

	ret = nouveau_bo_new(dev, NULL, 4096, 0x100, TTM_PL_FLAG_VRAM,
			     0, 0x0000, &nv_crtc->lut.nvbo);
	if (!ret) {
		ret = nouveau_bo_pin(nv_crtc->lut.nvbo, TTM_PL_FLAG_VRAM);
		if (!ret)
			ret = nouveau_bo_map(nv_crtc->lut.nvbo);
		if (ret)
			nouveau_bo_ref(NULL, &nv_crtc->lut.nvbo);
	}

	if (ret) {
		kfree(nv_crtc->mode);
		kfree(nv_crtc);
		return ret;
	}

	nv_crtc->index = index;

	/* set function pointers */
	nv_crtc->set_dither = nv50_crtc_set_dither;
	nv_crtc->set_scale = nv50_crtc_set_scale;

	drm_crtc_init(dev, &nv_crtc->base, &nv50_crtc_funcs);
	drm_crtc_helper_add(&nv_crtc->base, &nv50_crtc_helper_funcs);
	drm_mode_crtc_set_gamma_size(&nv_crtc->base, 256);

	ret = nouveau_bo_new(dev, NULL, 64*64*4, 0x100, TTM_PL_FLAG_VRAM,
			     0, 0x0000, &nv_crtc->cursor.nvbo);
	if (!ret) {
		ret = nouveau_bo_pin(nv_crtc->cursor.nvbo, TTM_PL_FLAG_VRAM);
		if (!ret)
			ret = nouveau_bo_map(nv_crtc->cursor.nvbo);
		if (ret)
			nouveau_bo_ref(NULL, &nv_crtc->cursor.nvbo);
	}

	nv50_cursor_init(nv_crtc);
	return 0;
}<|MERGE_RESOLUTION|>--- conflicted
+++ resolved
@@ -469,12 +469,6 @@
 
 	start = ptimer->read(dev);
 	do {
-<<<<<<< HEAD
-		nv_wr32(dev, 0x61002c, 0x370);
-		nv_wr32(dev, 0x000140, 1);
-
-=======
->>>>>>> d762f438
 		if (nv_ro32(disp->ntfy, 0x000))
 			return 0;
 	} while (ptimer->read(dev) - start < 2000000000ULL);
