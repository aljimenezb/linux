/*
 *  linux/kernel/time/tick-sched.c
 *
 *  Copyright(C) 2005-2006, Thomas Gleixner <tglx@linutronix.de>
 *  Copyright(C) 2005-2007, Red Hat, Inc., Ingo Molnar
 *  Copyright(C) 2006-2007  Timesys Corp., Thomas Gleixner
 *
 *  No idle tick implementation for low and high resolution timers
 *
 *  Started by: Thomas Gleixner and Ingo Molnar
 *
 *  Distribute under GPLv2.
 */
#include <linux/cpu.h>
#include <linux/err.h>
#include <linux/hrtimer.h>
#include <linux/interrupt.h>
#include <linux/kernel_stat.h>
#include <linux/percpu.h>
#include <linux/profile.h>
#include <linux/sched.h>
#include <linux/module.h>

#include <asm/irq_regs.h>

#include "tick-internal.h"

/*
 * Per cpu nohz control structure
 */
static DEFINE_PER_CPU(struct tick_sched, tick_cpu_sched);

/*
 * The time, when the last jiffy update happened. Protected by jiffies_lock.
 */
static ktime_t last_jiffies_update;

struct tick_sched *tick_get_tick_sched(int cpu)
{
	return &per_cpu(tick_cpu_sched, cpu);
}

/*
 * Must be called with interrupts disabled !
 */
static void tick_do_update_jiffies64(ktime_t now)
{
	unsigned long ticks = 0;
	ktime_t delta;

	/*
	 * Do a quick check without holding jiffies_lock:
	 */
	delta = ktime_sub(now, last_jiffies_update);
	if (delta.tv64 < tick_period.tv64)
		return;

	/* Reevalute with jiffies_lock held */
	write_seqlock(&jiffies_lock);

	delta = ktime_sub(now, last_jiffies_update);
	if (delta.tv64 >= tick_period.tv64) {

		delta = ktime_sub(delta, tick_period);
		last_jiffies_update = ktime_add(last_jiffies_update,
						tick_period);

		/* Slow path for long timeouts */
		if (unlikely(delta.tv64 >= tick_period.tv64)) {
			s64 incr = ktime_to_ns(tick_period);

			ticks = ktime_divns(delta, incr);

			last_jiffies_update = ktime_add_ns(last_jiffies_update,
							   incr * ticks);
		}
		do_timer(++ticks);

		/* Keep the tick_next_period variable up to date */
		tick_next_period = ktime_add(last_jiffies_update, tick_period);
	}
	write_sequnlock(&jiffies_lock);
}

/*
 * Initialize and return retrieve the jiffies update.
 */
static ktime_t tick_init_jiffy_update(void)
{
	ktime_t period;

	write_seqlock(&jiffies_lock);
	/* Did we start the jiffies update yet ? */
	if (last_jiffies_update.tv64 == 0)
		last_jiffies_update = tick_next_period;
	period = last_jiffies_update;
	write_sequnlock(&jiffies_lock);
	return period;
}


static void tick_sched_do_timer(ktime_t now)
{
	int cpu = smp_processor_id();

#ifdef CONFIG_NO_HZ
	/*
	 * Check if the do_timer duty was dropped. We don't care about
	 * concurrency: This happens only when the cpu in charge went
	 * into a long sleep. If two cpus happen to assign themself to
	 * this duty, then the jiffies update is still serialized by
	 * xtime_lock.
	 */
	if (unlikely(tick_do_timer_cpu == TICK_DO_TIMER_NONE))
		tick_do_timer_cpu = cpu;
#endif

	/* Check, if the jiffies need an update */
	if (tick_do_timer_cpu == cpu)
		tick_do_update_jiffies64(now);
}

static void tick_sched_handle(struct tick_sched *ts, struct pt_regs *regs)
{
#ifdef CONFIG_NO_HZ
	/*
	 * When we are idle and the tick is stopped, we have to touch
	 * the watchdog as we might not schedule for a really long
	 * time. This happens on complete idle SMP systems while
	 * waiting on the login prompt. We also increment the "start of
	 * idle" jiffy stamp so the idle accounting adjustment we do
	 * when we go busy again does not account too much ticks.
	 */
	if (ts->tick_stopped) {
		touch_softlockup_watchdog();
		if (is_idle_task(current))
			ts->idle_jiffies++;
	}
#endif
	update_process_times(user_mode(regs));
	profile_tick(CPU_PROFILING);
}

/*
 * NOHZ - aka dynamic tick functionality
 */
#ifdef CONFIG_NO_HZ
/*
 * NO HZ enabled ?
 */
int tick_nohz_enabled __read_mostly  = 1;

/*
 * Enable / Disable tickless mode
 */
static int __init setup_tick_nohz(char *str)
{
	if (!strcmp(str, "off"))
		tick_nohz_enabled = 0;
	else if (!strcmp(str, "on"))
		tick_nohz_enabled = 1;
	else
		return 0;
	return 1;
}

__setup("nohz=", setup_tick_nohz);

/**
 * tick_nohz_update_jiffies - update jiffies when idle was interrupted
 *
 * Called from interrupt entry when the CPU was idle
 *
 * In case the sched_tick was stopped on this CPU, we have to check if jiffies
 * must be updated. Otherwise an interrupt handler could use a stale jiffy
 * value. We do this unconditionally on any cpu, as we don't know whether the
 * cpu, which has the update task assigned is in a long sleep.
 */
static void tick_nohz_update_jiffies(ktime_t now)
{
	int cpu = smp_processor_id();
	struct tick_sched *ts = &per_cpu(tick_cpu_sched, cpu);
	unsigned long flags;

	ts->idle_waketime = now;

	local_irq_save(flags);
	tick_do_update_jiffies64(now);
	local_irq_restore(flags);

	touch_softlockup_watchdog();
}

/*
 * Updates the per cpu time idle statistics counters
 */
static void
update_ts_time_stats(int cpu, struct tick_sched *ts, ktime_t now, u64 *last_update_time)
{
	ktime_t delta;

	if (ts->idle_active) {
		delta = ktime_sub(now, ts->idle_entrytime);
		if (nr_iowait_cpu(cpu) > 0)
			ts->iowait_sleeptime = ktime_add(ts->iowait_sleeptime, delta);
		else
			ts->idle_sleeptime = ktime_add(ts->idle_sleeptime, delta);
		ts->idle_entrytime = now;
	}

	if (last_update_time)
		*last_update_time = ktime_to_us(now);

}

static void tick_nohz_stop_idle(int cpu, ktime_t now)
{
	struct tick_sched *ts = &per_cpu(tick_cpu_sched, cpu);

	update_ts_time_stats(cpu, ts, now, NULL);
	ts->idle_active = 0;

	sched_clock_idle_wakeup_event(0);
}

static ktime_t tick_nohz_start_idle(int cpu, struct tick_sched *ts)
{
	ktime_t now = ktime_get();

	ts->idle_entrytime = now;
	ts->idle_active = 1;
	sched_clock_idle_sleep_event();
	return now;
}

/**
 * get_cpu_idle_time_us - get the total idle time of a cpu
 * @cpu: CPU number to query
 * @last_update_time: variable to store update time in. Do not update
 * counters if NULL.
 *
 * Return the cummulative idle time (since boot) for a given
 * CPU, in microseconds.
 *
 * This time is measured via accounting rather than sampling,
 * and is as accurate as ktime_get() is.
 *
 * This function returns -1 if NOHZ is not enabled.
 */
u64 get_cpu_idle_time_us(int cpu, u64 *last_update_time)
{
	struct tick_sched *ts = &per_cpu(tick_cpu_sched, cpu);
	ktime_t now, idle;

	if (!tick_nohz_enabled)
		return -1;

	now = ktime_get();
	if (last_update_time) {
		update_ts_time_stats(cpu, ts, now, last_update_time);
		idle = ts->idle_sleeptime;
	} else {
		if (ts->idle_active && !nr_iowait_cpu(cpu)) {
			ktime_t delta = ktime_sub(now, ts->idle_entrytime);

			idle = ktime_add(ts->idle_sleeptime, delta);
		} else {
			idle = ts->idle_sleeptime;
		}
	}

	return ktime_to_us(idle);

}
EXPORT_SYMBOL_GPL(get_cpu_idle_time_us);

/**
 * get_cpu_iowait_time_us - get the total iowait time of a cpu
 * @cpu: CPU number to query
 * @last_update_time: variable to store update time in. Do not update
 * counters if NULL.
 *
 * Return the cummulative iowait time (since boot) for a given
 * CPU, in microseconds.
 *
 * This time is measured via accounting rather than sampling,
 * and is as accurate as ktime_get() is.
 *
 * This function returns -1 if NOHZ is not enabled.
 */
u64 get_cpu_iowait_time_us(int cpu, u64 *last_update_time)
{
	struct tick_sched *ts = &per_cpu(tick_cpu_sched, cpu);
	ktime_t now, iowait;

	if (!tick_nohz_enabled)
		return -1;

	now = ktime_get();
	if (last_update_time) {
		update_ts_time_stats(cpu, ts, now, last_update_time);
		iowait = ts->iowait_sleeptime;
	} else {
		if (ts->idle_active && nr_iowait_cpu(cpu) > 0) {
			ktime_t delta = ktime_sub(now, ts->idle_entrytime);

			iowait = ktime_add(ts->iowait_sleeptime, delta);
		} else {
			iowait = ts->iowait_sleeptime;
		}
	}

	return ktime_to_us(iowait);
}
EXPORT_SYMBOL_GPL(get_cpu_iowait_time_us);

static ktime_t tick_nohz_stop_sched_tick(struct tick_sched *ts,
					 ktime_t now, int cpu)
{
	unsigned long seq, last_jiffies, next_jiffies, delta_jiffies;
	ktime_t last_update, expires, ret = { .tv64 = 0 };
	unsigned long rcu_delta_jiffies;
	struct clock_event_device *dev = __get_cpu_var(tick_cpu_device).evtdev;
	u64 time_delta;

	/* Read jiffies and the time when jiffies were updated last */
	do {
		seq = read_seqbegin(&jiffies_lock);
		last_update = last_jiffies_update;
		last_jiffies = jiffies;
		time_delta = timekeeping_max_deferment();
	} while (read_seqretry(&jiffies_lock, seq));

	if (rcu_needs_cpu(cpu, &rcu_delta_jiffies) || printk_needs_cpu(cpu) ||
	    arch_needs_cpu(cpu)) {
		next_jiffies = last_jiffies + 1;
		delta_jiffies = 1;
	} else {
		/* Get the next timer wheel timer */
		next_jiffies = get_next_timer_interrupt(last_jiffies);
		delta_jiffies = next_jiffies - last_jiffies;
		if (rcu_delta_jiffies < delta_jiffies) {
			next_jiffies = last_jiffies + rcu_delta_jiffies;
			delta_jiffies = rcu_delta_jiffies;
		}
	}
	/*
	 * Do not stop the tick, if we are only one off
	 * or if the cpu is required for rcu
	 */
	if (!ts->tick_stopped && delta_jiffies == 1)
		goto out;

	/* Schedule the tick, if we are at least one jiffie off */
	if ((long)delta_jiffies >= 1) {

		/*
		 * If this cpu is the one which updates jiffies, then
		 * give up the assignment and let it be taken by the
		 * cpu which runs the tick timer next, which might be
		 * this cpu as well. If we don't drop this here the
		 * jiffies might be stale and do_timer() never
		 * invoked. Keep track of the fact that it was the one
		 * which had the do_timer() duty last. If this cpu is
		 * the one which had the do_timer() duty last, we
		 * limit the sleep time to the timekeeping
		 * max_deferement value which we retrieved
		 * above. Otherwise we can sleep as long as we want.
		 */
		if (cpu == tick_do_timer_cpu) {
			tick_do_timer_cpu = TICK_DO_TIMER_NONE;
			ts->do_timer_last = 1;
		} else if (tick_do_timer_cpu != TICK_DO_TIMER_NONE) {
			time_delta = KTIME_MAX;
			ts->do_timer_last = 0;
		} else if (!ts->do_timer_last) {
			time_delta = KTIME_MAX;
		}

		/*
		 * calculate the expiry time for the next timer wheel
		 * timer. delta_jiffies >= NEXT_TIMER_MAX_DELTA signals
		 * that there is no timer pending or at least extremely
		 * far into the future (12 days for HZ=1000). In this
		 * case we set the expiry to the end of time.
		 */
		if (likely(delta_jiffies < NEXT_TIMER_MAX_DELTA)) {
			/*
			 * Calculate the time delta for the next timer event.
			 * If the time delta exceeds the maximum time delta
			 * permitted by the current clocksource then adjust
			 * the time delta accordingly to ensure the
			 * clocksource does not wrap.
			 */
			time_delta = min_t(u64, time_delta,
					   tick_period.tv64 * delta_jiffies);
		}

		if (time_delta < KTIME_MAX)
			expires = ktime_add_ns(last_update, time_delta);
		else
			expires.tv64 = KTIME_MAX;

		/* Skip reprogram of event if its not changed */
		if (ts->tick_stopped && ktime_equal(expires, dev->next_event))
			goto out;

		ret = expires;

		/*
		 * nohz_stop_sched_tick can be called several times before
		 * the nohz_restart_sched_tick is called. This happens when
		 * interrupts arrive which do not cause a reschedule. In the
		 * first call we save the current tick time, so we can restart
		 * the scheduler tick in nohz_restart_sched_tick.
		 */
		if (!ts->tick_stopped) {
			nohz_balance_enter_idle(cpu);
			calc_load_enter_idle();

			ts->last_tick = hrtimer_get_expires(&ts->sched_timer);
			ts->tick_stopped = 1;
		}

		/*
		 * If the expiration time == KTIME_MAX, then
		 * in this case we simply stop the tick timer.
		 */
		 if (unlikely(expires.tv64 == KTIME_MAX)) {
			if (ts->nohz_mode == NOHZ_MODE_HIGHRES)
				hrtimer_cancel(&ts->sched_timer);
			goto out;
		}

		if (ts->nohz_mode == NOHZ_MODE_HIGHRES) {
			hrtimer_start(&ts->sched_timer, expires,
				      HRTIMER_MODE_ABS_PINNED);
			/* Check, if the timer was already in the past */
			if (hrtimer_active(&ts->sched_timer))
				goto out;
		} else if (!tick_program_event(expires, 0))
				goto out;
		/*
		 * We are past the event already. So we crossed a
		 * jiffie boundary. Update jiffies and raise the
		 * softirq.
		 */
		tick_do_update_jiffies64(ktime_get());
	}
	raise_softirq_irqoff(TIMER_SOFTIRQ);
out:
	ts->next_jiffies = next_jiffies;
	ts->last_jiffies = last_jiffies;
	ts->sleep_length = ktime_sub(dev->next_event, now);

	return ret;
}

static bool can_stop_idle_tick(int cpu, struct tick_sched *ts)
{
	/*
	 * If this cpu is offline and it is the one which updates
	 * jiffies, then give up the assignment and let it be taken by
	 * the cpu which runs the tick timer next. If we don't drop
	 * this here the jiffies might be stale and do_timer() never
	 * invoked.
	 */
	if (unlikely(!cpu_online(cpu))) {
		if (cpu == tick_do_timer_cpu)
			tick_do_timer_cpu = TICK_DO_TIMER_NONE;
	}

	if (unlikely(ts->nohz_mode == NOHZ_MODE_INACTIVE))
		return false;

	if (need_resched())
		return false;

	if (unlikely(local_softirq_pending() && cpu_online(cpu))) {
		static int ratelimit;

		if (ratelimit < 10 &&
		    (local_softirq_pending() & SOFTIRQ_STOP_IDLE_MASK)) {
			printk(KERN_ERR "NOHZ: local_softirq_pending %02x\n",
			       (unsigned int) local_softirq_pending());
			ratelimit++;
		}
		return false;
	}

	return true;
}

static void __tick_nohz_idle_enter(struct tick_sched *ts)
{
	ktime_t now, expires;
	int cpu = smp_processor_id();

	now = tick_nohz_start_idle(cpu, ts);

	if (can_stop_idle_tick(cpu, ts)) {
		int was_stopped = ts->tick_stopped;

		ts->idle_calls++;

		expires = tick_nohz_stop_sched_tick(ts, now, cpu);
		if (expires.tv64 > 0LL) {
			ts->idle_sleeps++;
			ts->idle_expires = expires;
		}

		if (!was_stopped && ts->tick_stopped)
			ts->idle_jiffies = ts->last_jiffies;
	}
}

/**
 * tick_nohz_idle_enter - stop the idle tick from the idle task
 *
 * When the next event is more than a tick into the future, stop the idle tick
 * Called when we start the idle loop.
 *
 * The arch is responsible of calling:
 *
 * - rcu_idle_enter() after its last use of RCU before the CPU is put
 *  to sleep.
 * - rcu_idle_exit() before the first use of RCU after the CPU is woken up.
 */
void tick_nohz_idle_enter(void)
{
	struct tick_sched *ts;

	WARN_ON_ONCE(irqs_disabled());

	/*
 	 * Update the idle state in the scheduler domain hierarchy
 	 * when tick_nohz_stop_sched_tick() is called from the idle loop.
 	 * State will be updated to busy during the first busy tick after
 	 * exiting idle.
 	 */
	set_cpu_sd_state_idle();

	local_irq_disable();

	ts = &__get_cpu_var(tick_cpu_sched);
	/*
	 * set ts->inidle unconditionally. even if the system did not
	 * switch to nohz mode the cpu frequency governers rely on the
	 * update of the idle time accounting in tick_nohz_start_idle().
	 */
	ts->inidle = 1;
	__tick_nohz_idle_enter(ts);

	local_irq_enable();
}

/**
 * tick_nohz_irq_exit - update next tick event from interrupt exit
 *
 * When an interrupt fires while we are idle and it doesn't cause
 * a reschedule, it may still add, modify or delete a timer, enqueue
 * an RCU callback, etc...
 * So we need to re-calculate and reprogram the next tick event.
 */
void tick_nohz_irq_exit(void)
{
	struct tick_sched *ts = &__get_cpu_var(tick_cpu_sched);

	if (!ts->inidle)
		return;

	__tick_nohz_idle_enter(ts);
}

/**
 * tick_nohz_get_sleep_length - return the length of the current sleep
 *
 * Called from power state control code with interrupts disabled
 */
ktime_t tick_nohz_get_sleep_length(void)
{
	struct tick_sched *ts = &__get_cpu_var(tick_cpu_sched);

	return ts->sleep_length;
}

static void tick_nohz_restart(struct tick_sched *ts, ktime_t now)
{
	hrtimer_cancel(&ts->sched_timer);
	hrtimer_set_expires(&ts->sched_timer, ts->last_tick);

	while (1) {
		/* Forward the time to expire in the future */
		hrtimer_forward(&ts->sched_timer, now, tick_period);

		if (ts->nohz_mode == NOHZ_MODE_HIGHRES) {
			hrtimer_start_expires(&ts->sched_timer,
					      HRTIMER_MODE_ABS_PINNED);
			/* Check, if the timer was already in the past */
			if (hrtimer_active(&ts->sched_timer))
				break;
		} else {
			if (!tick_program_event(
				hrtimer_get_expires(&ts->sched_timer), 0))
				break;
		}
		/* Reread time and update jiffies */
		now = ktime_get();
		tick_do_update_jiffies64(now);
	}
}

static void tick_nohz_restart_sched_tick(struct tick_sched *ts, ktime_t now)
{
	/* Update jiffies first */
	tick_do_update_jiffies64(now);
	update_cpu_load_nohz();

	calc_load_exit_idle();
	touch_softlockup_watchdog();
	/*
	 * Cancel the scheduled timer and restore the tick
	 */
	ts->tick_stopped  = 0;
	ts->idle_exittime = now;

	tick_nohz_restart(ts, now);
}

static void tick_nohz_account_idle_ticks(struct tick_sched *ts)
{
#ifndef CONFIG_VIRT_CPU_ACCOUNTING
	unsigned long ticks;
	/*
	 * We stopped the tick in idle. Update process times would miss the
	 * time we slept as update_process_times does only a 1 tick
	 * accounting. Enforce that this is accounted to idle !
	 */
	ticks = jiffies - ts->idle_jiffies;
	/*
	 * We might be one off. Do not randomly account a huge number of ticks!
	 */
	if (ticks && ticks < LONG_MAX)
		account_idle_ticks(ticks);
#endif
}

/**
 * tick_nohz_idle_exit - restart the idle tick from the idle task
 *
 * Restart the idle tick when the CPU is woken up from idle
 * This also exit the RCU extended quiescent state. The CPU
 * can use RCU again after this function is called.
 */
void tick_nohz_idle_exit(void)
{
	int cpu = smp_processor_id();
	struct tick_sched *ts = &per_cpu(tick_cpu_sched, cpu);
	ktime_t now;

	local_irq_disable();

	WARN_ON_ONCE(!ts->inidle);

	ts->inidle = 0;

	if (ts->idle_active || ts->tick_stopped)
		now = ktime_get();

	if (ts->idle_active)
		tick_nohz_stop_idle(cpu, now);

	if (ts->tick_stopped) {
		tick_nohz_restart_sched_tick(ts, now);
		tick_nohz_account_idle_ticks(ts);
	}

	local_irq_enable();
}

static int tick_nohz_reprogram(struct tick_sched *ts, ktime_t now)
{
	hrtimer_forward(&ts->sched_timer, now, tick_period);
	return tick_program_event(hrtimer_get_expires(&ts->sched_timer), 0);
}

/*
 * The nohz low res interrupt handler
 */
static void tick_nohz_handler(struct clock_event_device *dev)
{
	struct tick_sched *ts = &__get_cpu_var(tick_cpu_sched);
	struct pt_regs *regs = get_irq_regs();
	ktime_t now = ktime_get();

	dev->next_event.tv64 = KTIME_MAX;

<<<<<<< HEAD
	tick_sched_do_timer(now);
	tick_sched_handle(ts, regs);
=======
	/*
	 * Check if the do_timer duty was dropped. We don't care about
	 * concurrency: This happens only when the cpu in charge went
	 * into a long sleep. If two cpus happen to assign themself to
	 * this duty, then the jiffies update is still serialized by
	 * jiffies_lock.
	 */
	if (unlikely(tick_do_timer_cpu == TICK_DO_TIMER_NONE))
		tick_do_timer_cpu = cpu;

	/* Check, if the jiffies need an update */
	if (tick_do_timer_cpu == cpu)
		tick_do_update_jiffies64(now);

	/*
	 * When we are idle and the tick is stopped, we have to touch
	 * the watchdog as we might not schedule for a really long
	 * time. This happens on complete idle SMP systems while
	 * waiting on the login prompt. We also increment the "start
	 * of idle" jiffy stamp so the idle accounting adjustment we
	 * do when we go busy again does not account too much ticks.
	 */
	if (ts->tick_stopped) {
		touch_softlockup_watchdog();
		ts->idle_jiffies++;
	}

	update_process_times(user_mode(regs));
	profile_tick(CPU_PROFILING);
>>>>>>> d6ad4187

	while (tick_nohz_reprogram(ts, now)) {
		now = ktime_get();
		tick_do_update_jiffies64(now);
	}
}

/**
 * tick_nohz_switch_to_nohz - switch to nohz mode
 */
static void tick_nohz_switch_to_nohz(void)
{
	struct tick_sched *ts = &__get_cpu_var(tick_cpu_sched);
	ktime_t next;

	if (!tick_nohz_enabled)
		return;

	local_irq_disable();
	if (tick_switch_to_oneshot(tick_nohz_handler)) {
		local_irq_enable();
		return;
	}

	ts->nohz_mode = NOHZ_MODE_LOWRES;

	/*
	 * Recycle the hrtimer in ts, so we can share the
	 * hrtimer_forward with the highres code.
	 */
	hrtimer_init(&ts->sched_timer, CLOCK_MONOTONIC, HRTIMER_MODE_ABS);
	/* Get the next period */
	next = tick_init_jiffy_update();

	for (;;) {
		hrtimer_set_expires(&ts->sched_timer, next);
		if (!tick_program_event(next, 0))
			break;
		next = ktime_add(next, tick_period);
	}
	local_irq_enable();
}

/*
 * When NOHZ is enabled and the tick is stopped, we need to kick the
 * tick timer from irq_enter() so that the jiffies update is kept
 * alive during long running softirqs. That's ugly as hell, but
 * correctness is key even if we need to fix the offending softirq in
 * the first place.
 *
 * Note, this is different to tick_nohz_restart. We just kick the
 * timer and do not touch the other magic bits which need to be done
 * when idle is left.
 */
static void tick_nohz_kick_tick(int cpu, ktime_t now)
{
#if 0
	/* Switch back to 2.6.27 behaviour */

	struct tick_sched *ts = &per_cpu(tick_cpu_sched, cpu);
	ktime_t delta;

	/*
	 * Do not touch the tick device, when the next expiry is either
	 * already reached or less/equal than the tick period.
	 */
	delta =	ktime_sub(hrtimer_get_expires(&ts->sched_timer), now);
	if (delta.tv64 <= tick_period.tv64)
		return;

	tick_nohz_restart(ts, now);
#endif
}

static inline void tick_check_nohz(int cpu)
{
	struct tick_sched *ts = &per_cpu(tick_cpu_sched, cpu);
	ktime_t now;

	if (!ts->idle_active && !ts->tick_stopped)
		return;
	now = ktime_get();
	if (ts->idle_active)
		tick_nohz_stop_idle(cpu, now);
	if (ts->tick_stopped) {
		tick_nohz_update_jiffies(now);
		tick_nohz_kick_tick(cpu, now);
	}
}

#else

static inline void tick_nohz_switch_to_nohz(void) { }
static inline void tick_check_nohz(int cpu) { }

#endif /* NO_HZ */

/*
 * Called from irq_enter to notify about the possible interruption of idle()
 */
void tick_check_idle(int cpu)
{
	tick_check_oneshot_broadcast(cpu);
	tick_check_nohz(cpu);
}

/*
 * High resolution timer specific code
 */
#ifdef CONFIG_HIGH_RES_TIMERS
/*
 * We rearm the timer until we get disabled by the idle code.
 * Called with interrupts disabled.
 */
static enum hrtimer_restart tick_sched_timer(struct hrtimer *timer)
{
	struct tick_sched *ts =
		container_of(timer, struct tick_sched, sched_timer);
	struct pt_regs *regs = get_irq_regs();
	ktime_t now = ktime_get();
<<<<<<< HEAD
=======
	int cpu = smp_processor_id();

#ifdef CONFIG_NO_HZ
	/*
	 * Check if the do_timer duty was dropped. We don't care about
	 * concurrency: This happens only when the cpu in charge went
	 * into a long sleep. If two cpus happen to assign themself to
	 * this duty, then the jiffies update is still serialized by
	 * jiffies_lock.
	 */
	if (unlikely(tick_do_timer_cpu == TICK_DO_TIMER_NONE))
		tick_do_timer_cpu = cpu;
#endif
>>>>>>> d6ad4187

	tick_sched_do_timer(now);

	/*
	 * Do not call, when we are not in irq context and have
	 * no valid regs pointer
	 */
	if (regs)
		tick_sched_handle(ts, regs);

	hrtimer_forward(timer, now, tick_period);

	return HRTIMER_RESTART;
}

static int sched_skew_tick;

static int __init skew_tick(char *str)
{
	get_option(&str, &sched_skew_tick);

	return 0;
}
early_param("skew_tick", skew_tick);

/**
 * tick_setup_sched_timer - setup the tick emulation timer
 */
void tick_setup_sched_timer(void)
{
	struct tick_sched *ts = &__get_cpu_var(tick_cpu_sched);
	ktime_t now = ktime_get();

	/*
	 * Emulate tick processing via per-CPU hrtimers:
	 */
	hrtimer_init(&ts->sched_timer, CLOCK_MONOTONIC, HRTIMER_MODE_ABS);
	ts->sched_timer.function = tick_sched_timer;

	/* Get the next period (per cpu) */
	hrtimer_set_expires(&ts->sched_timer, tick_init_jiffy_update());

	/* Offset the tick to avert xtime_lock contention. */
	if (sched_skew_tick) {
		u64 offset = ktime_to_ns(tick_period) >> 1;
		do_div(offset, num_possible_cpus());
		offset *= smp_processor_id();
		hrtimer_add_expires_ns(&ts->sched_timer, offset);
	}

	for (;;) {
		hrtimer_forward(&ts->sched_timer, now, tick_period);
		hrtimer_start_expires(&ts->sched_timer,
				      HRTIMER_MODE_ABS_PINNED);
		/* Check, if the timer was already in the past */
		if (hrtimer_active(&ts->sched_timer))
			break;
		now = ktime_get();
	}

#ifdef CONFIG_NO_HZ
	if (tick_nohz_enabled)
		ts->nohz_mode = NOHZ_MODE_HIGHRES;
#endif
}
#endif /* HIGH_RES_TIMERS */

#if defined CONFIG_NO_HZ || defined CONFIG_HIGH_RES_TIMERS
void tick_cancel_sched_timer(int cpu)
{
	struct tick_sched *ts = &per_cpu(tick_cpu_sched, cpu);

# ifdef CONFIG_HIGH_RES_TIMERS
	if (ts->sched_timer.base)
		hrtimer_cancel(&ts->sched_timer);
# endif

	ts->nohz_mode = NOHZ_MODE_INACTIVE;
}
#endif

/**
 * Async notification about clocksource changes
 */
void tick_clock_notify(void)
{
	int cpu;

	for_each_possible_cpu(cpu)
		set_bit(0, &per_cpu(tick_cpu_sched, cpu).check_clocks);
}

/*
 * Async notification about clock event changes
 */
void tick_oneshot_notify(void)
{
	struct tick_sched *ts = &__get_cpu_var(tick_cpu_sched);

	set_bit(0, &ts->check_clocks);
}

/**
 * Check, if a change happened, which makes oneshot possible.
 *
 * Called cyclic from the hrtimer softirq (driven by the timer
 * softirq) allow_nohz signals, that we can switch into low-res nohz
 * mode, because high resolution timers are disabled (either compile
 * or runtime).
 */
int tick_check_oneshot_change(int allow_nohz)
{
	struct tick_sched *ts = &__get_cpu_var(tick_cpu_sched);

	if (!test_and_clear_bit(0, &ts->check_clocks))
		return 0;

	if (ts->nohz_mode != NOHZ_MODE_INACTIVE)
		return 0;

	if (!timekeeping_valid_for_hres() || !tick_is_oneshot_available())
		return 0;

	if (!allow_nohz)
		return 1;

	tick_nohz_switch_to_nohz();
	return 0;
}<|MERGE_RESOLUTION|>--- conflicted
+++ resolved
@@ -109,7 +109,7 @@
 	 * concurrency: This happens only when the cpu in charge went
 	 * into a long sleep. If two cpus happen to assign themself to
 	 * this duty, then the jiffies update is still serialized by
-	 * xtime_lock.
+	 * jiffies_lock.
 	 */
 	if (unlikely(tick_do_timer_cpu == TICK_DO_TIMER_NONE))
 		tick_do_timer_cpu = cpu;
@@ -695,40 +695,8 @@
 
 	dev->next_event.tv64 = KTIME_MAX;
 
-<<<<<<< HEAD
 	tick_sched_do_timer(now);
 	tick_sched_handle(ts, regs);
-=======
-	/*
-	 * Check if the do_timer duty was dropped. We don't care about
-	 * concurrency: This happens only when the cpu in charge went
-	 * into a long sleep. If two cpus happen to assign themself to
-	 * this duty, then the jiffies update is still serialized by
-	 * jiffies_lock.
-	 */
-	if (unlikely(tick_do_timer_cpu == TICK_DO_TIMER_NONE))
-		tick_do_timer_cpu = cpu;
-
-	/* Check, if the jiffies need an update */
-	if (tick_do_timer_cpu == cpu)
-		tick_do_update_jiffies64(now);
-
-	/*
-	 * When we are idle and the tick is stopped, we have to touch
-	 * the watchdog as we might not schedule for a really long
-	 * time. This happens on complete idle SMP systems while
-	 * waiting on the login prompt. We also increment the "start
-	 * of idle" jiffy stamp so the idle accounting adjustment we
-	 * do when we go busy again does not account too much ticks.
-	 */
-	if (ts->tick_stopped) {
-		touch_softlockup_watchdog();
-		ts->idle_jiffies++;
-	}
-
-	update_process_times(user_mode(regs));
-	profile_tick(CPU_PROFILING);
->>>>>>> d6ad4187
 
 	while (tick_nohz_reprogram(ts, now)) {
 		now = ktime_get();
@@ -849,22 +817,6 @@
 		container_of(timer, struct tick_sched, sched_timer);
 	struct pt_regs *regs = get_irq_regs();
 	ktime_t now = ktime_get();
-<<<<<<< HEAD
-=======
-	int cpu = smp_processor_id();
-
-#ifdef CONFIG_NO_HZ
-	/*
-	 * Check if the do_timer duty was dropped. We don't care about
-	 * concurrency: This happens only when the cpu in charge went
-	 * into a long sleep. If two cpus happen to assign themself to
-	 * this duty, then the jiffies update is still serialized by
-	 * jiffies_lock.
-	 */
-	if (unlikely(tick_do_timer_cpu == TICK_DO_TIMER_NONE))
-		tick_do_timer_cpu = cpu;
-#endif
->>>>>>> d6ad4187
 
 	tick_sched_do_timer(now);
 
@@ -907,7 +859,7 @@
 	/* Get the next period (per cpu) */
 	hrtimer_set_expires(&ts->sched_timer, tick_init_jiffy_update());
 
-	/* Offset the tick to avert xtime_lock contention. */
+	/* Offset the tick to avert jiffies_lock contention. */
 	if (sched_skew_tick) {
 		u64 offset = ktime_to_ns(tick_period) >> 1;
 		do_div(offset, num_possible_cpus());
