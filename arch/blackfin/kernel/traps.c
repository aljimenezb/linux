--- conflicted
+++ resolved
@@ -59,11 +59,7 @@
 #endif
 
 
-<<<<<<< HEAD
-#ifdef CONFIG_VERBOSE_DEBUG
-=======
 #ifdef CONFIG_DEBUG_VERBOSE
->>>>>>> c07f62e5
 #define verbose_printk(fmt, arg...) \
 	printk(fmt, ##arg)
 #else
@@ -578,11 +574,7 @@
 #endif
 			panic("Kernel exception");
 		} else {
-<<<<<<< HEAD
-#ifdef CONFIG_VERBOSE_DEBUG
-=======
 #ifdef CONFIG_DEBUG_VERBOSE
->>>>>>> c07f62e5
 			unsigned long *stack;
 			/* Dump the user space stack */
 			stack = (unsigned long *)rdusp();
