--- conflicted
+++ resolved
@@ -29,13 +29,10 @@
 extern void per_cpu_trap_init(bool);
 extern void cpu_cache_init(void);
 extern void tlb_init(void);
-<<<<<<< HEAD
-=======
 
 #ifdef CONFIG_RELOCATABLE
 extern void * __init relocate_kernel(void);
 extern int plat_post_relocation(long);
 #endif
->>>>>>> 0c383648
 
 #endif /* __SETUP_H */