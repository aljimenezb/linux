--- conflicted
+++ resolved
@@ -77,15 +77,9 @@
 #define VMX_FEATURE_ENCLS_EXITING	( 2*32+ 15) /* VM-Exit on ENCLS (leaf dependent) */
 #define VMX_FEATURE_RDSEED_EXITING	( 2*32+ 16) /* VM-Exit on RDSEED */
 #define VMX_FEATURE_PAGE_MOD_LOGGING	( 2*32+ 17) /* "pml" Log dirty pages into buffer */
-<<<<<<< HEAD
-#define VMX_FEATURE_EPT_VIOLATION_VE	( 2*32+ 18) /* Conditionally reflect EPT violations as #VE exceptions */
-#define VMX_FEATURE_PT_CONCEAL_VMX	( 2*32+ 19) /* "" Suppress VMX indicators in Processor Trace */
-#define VMX_FEATURE_XSAVES		( 2*32+ 20) /* "" Enable XSAVES and XRSTORS in guest */
-=======
 #define VMX_FEATURE_EPT_VIOLATION_VE	( 2*32+ 18) /* "ept_violation_ve" Conditionally reflect EPT violations as #VE exceptions */
 #define VMX_FEATURE_PT_CONCEAL_VMX	( 2*32+ 19) /* Suppress VMX indicators in Processor Trace */
 #define VMX_FEATURE_XSAVES		( 2*32+ 20) /* Enable XSAVES and XRSTORS in guest */
->>>>>>> 8400291e
 #define VMX_FEATURE_MODE_BASED_EPT_EXEC	( 2*32+ 22) /* "ept_mode_based_exec" Enable separate EPT EXEC bits for supervisor vs. user */
 #define VMX_FEATURE_PT_USE_GPA		( 2*32+ 24) /* Processor Trace logs GPAs */
 #define VMX_FEATURE_TSC_SCALING		( 2*32+ 25) /* "tsc_scaling" Scale hardware TSC when read in guest */
