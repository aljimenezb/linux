--- conflicted
+++ resolved
@@ -323,11 +323,8 @@
 314	common	sched_setattr		sys_sched_setattr
 315	common	sched_getattr		sys_sched_getattr
 316	common	renameat2		sys_renameat2
-<<<<<<< HEAD
 317	common	seccomp			sys_seccomp
-=======
 318	common	getrandom		sys_getrandom
->>>>>>> e02b8765
 
 #
 # x32-specific system call numbers start at 512 to avoid cache impact
