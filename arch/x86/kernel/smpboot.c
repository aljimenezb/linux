--- conflicted
+++ resolved
@@ -2084,8 +2084,6 @@
 	this_cpu_write(arch_prev_mperf, mperf);
 }
 
-<<<<<<< HEAD
-=======
 #ifdef CONFIG_PM_SLEEP
 static struct syscore_ops freq_invariance_syscore_ops = {
 	.resume = init_counter_refs,
@@ -2103,7 +2101,6 @@
 static inline void register_freq_invariance_syscore_ops(void) {}
 #endif
 
->>>>>>> 6ee1d745
 static void init_freq_invariance(bool secondary, bool cppc_ready)
 {
 	bool ret = false;
@@ -2130,10 +2127,7 @@
 	if (ret) {
 		init_counter_refs();
 		static_branch_enable(&arch_scale_freq_key);
-<<<<<<< HEAD
-=======
 		register_freq_invariance_syscore_ops();
->>>>>>> 6ee1d745
 		pr_info("Estimated ratio of average max frequency by base frequency (times 1024): %llu\n", arch_max_freq_ratio);
 	} else {
 		pr_debug("Couldn't determine max cpu frequency, necessary for scale-invariant accounting.\n");
