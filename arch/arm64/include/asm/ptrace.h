--- conflicted
+++ resolved
@@ -35,11 +35,7 @@
 #define GIC_PRIO_PSR_I_SET		(1 << 4)
 
 /* Additional SPSR bits not exposed in the UABI */
-<<<<<<< HEAD
-
-=======
 #define PSR_MODE_THREAD_BIT	(1 << 0)
->>>>>>> 13ffbd8d
 #define PSR_IL_BIT		(1 << 20)
 
 /* AArch32-specific ptrace requests */
