// SPDX-License-Identifier: (GPL-2.0 OR BSD-3-Clause)
/* isotp.c - ISO 15765-2 CAN transport protocol for protocol family CAN
 *
 * This implementation does not provide ISO-TP specific return values to the
 * userspace.
 *
 * - RX path timeout of data reception leads to -ETIMEDOUT
 * - RX path SN mismatch leads to -EILSEQ
 * - RX path data reception with wrong padding leads to -EBADMSG
 * - TX path flowcontrol reception timeout leads to -ECOMM
 * - TX path flowcontrol reception overflow leads to -EMSGSIZE
 * - TX path flowcontrol reception with wrong layout/padding leads to -EBADMSG
 * - when a transfer (tx) is on the run the next write() blocks until it's done
 * - use CAN_ISOTP_WAIT_TX_DONE flag to block the caller until the PDU is sent
 * - as we have static buffers the check whether the PDU fits into the buffer
 *   is done at FF reception time (no support for sending 'wait frames')
 *
 * Copyright (c) 2020 Volkswagen Group Electronic Research
 * All rights reserved.
 *
 * Redistribution and use in source and binary forms, with or without
 * modification, are permitted provided that the following conditions
 * are met:
 * 1. Redistributions of source code must retain the above copyright
 *    notice, this list of conditions and the following disclaimer.
 * 2. Redistributions in binary form must reproduce the above copyright
 *    notice, this list of conditions and the following disclaimer in the
 *    documentation and/or other materials provided with the distribution.
 * 3. Neither the name of Volkswagen nor the names of its contributors
 *    may be used to endorse or promote products derived from this software
 *    without specific prior written permission.
 *
 * Alternatively, provided that this notice is retained in full, this
 * software may be distributed under the terms of the GNU General
 * Public License ("GPL") version 2, in which case the provisions of the
 * GPL apply INSTEAD OF those given above.
 *
 * The provided data structures and external interfaces from this code
 * are not restricted to be used by modules with a GPL compatible license.
 *
 * THIS SOFTWARE IS PROVIDED BY THE COPYRIGHT HOLDERS AND CONTRIBUTORS
 * "AS IS" AND ANY EXPRESS OR IMPLIED WARRANTIES, INCLUDING, BUT NOT
 * LIMITED TO, THE IMPLIED WARRANTIES OF MERCHANTABILITY AND FITNESS FOR
 * A PARTICULAR PURPOSE ARE DISCLAIMED. IN NO EVENT SHALL THE COPYRIGHT
 * OWNER OR CONTRIBUTORS BE LIABLE FOR ANY DIRECT, INDIRECT, INCIDENTAL,
 * SPECIAL, EXEMPLARY, OR CONSEQUENTIAL DAMAGES (INCLUDING, BUT NOT
 * LIMITED TO, PROCUREMENT OF SUBSTITUTE GOODS OR SERVICES; LOSS OF USE,
 * DATA, OR PROFITS; OR BUSINESS INTERRUPTION) HOWEVER CAUSED AND ON ANY
 * THEORY OF LIABILITY, WHETHER IN CONTRACT, STRICT LIABILITY, OR TORT
 * (INCLUDING NEGLIGENCE OR OTHERWISE) ARISING IN ANY WAY OUT OF THE USE
 * OF THIS SOFTWARE, EVEN IF ADVISED OF THE POSSIBILITY OF SUCH
 * DAMAGE.
 */

#include <linux/module.h>
#include <linux/init.h>
#include <linux/interrupt.h>
#include <linux/spinlock.h>
#include <linux/hrtimer.h>
#include <linux/wait.h>
#include <linux/uio.h>
#include <linux/net.h>
#include <linux/netdevice.h>
#include <linux/socket.h>
#include <linux/if_arp.h>
#include <linux/skbuff.h>
#include <linux/can.h>
#include <linux/can/core.h>
#include <linux/can/skb.h>
#include <linux/can/isotp.h>
#include <linux/slab.h>
#include <net/sock.h>
#include <net/net_namespace.h>

MODULE_DESCRIPTION("PF_CAN isotp 15765-2:2016 protocol");
MODULE_LICENSE("Dual BSD/GPL");
MODULE_AUTHOR("Oliver Hartkopp <socketcan@hartkopp.net>");
MODULE_ALIAS("can-proto-6");

#define ISOTP_MIN_NAMELEN CAN_REQUIRED_SIZE(struct sockaddr_can, can_addr.tp)

#define SINGLE_MASK(id) (((id) & CAN_EFF_FLAG) ? \
			 (CAN_EFF_MASK | CAN_EFF_FLAG | CAN_RTR_FLAG) : \
			 (CAN_SFF_MASK | CAN_EFF_FLAG | CAN_RTR_FLAG))

/* ISO 15765-2:2016 supports more than 4095 byte per ISO PDU as the FF_DL can
 * take full 32 bit values (4 Gbyte). We would need some good concept to handle
 * this between user space and kernel space. For now increase the static buffer
 * to something about 64 kbyte to be able to test this new functionality.
 */
#define MAX_MSG_LENGTH 66000

/* N_PCI type values in bits 7-4 of N_PCI bytes */
#define N_PCI_SF 0x00	/* single frame */
#define N_PCI_FF 0x10	/* first frame */
#define N_PCI_CF 0x20	/* consecutive frame */
#define N_PCI_FC 0x30	/* flow control */

#define N_PCI_SZ 1	/* size of the PCI byte #1 */
#define SF_PCI_SZ4 1	/* size of SingleFrame PCI including 4 bit SF_DL */
#define SF_PCI_SZ8 2	/* size of SingleFrame PCI including 8 bit SF_DL */
#define FF_PCI_SZ12 2	/* size of FirstFrame PCI including 12 bit FF_DL */
#define FF_PCI_SZ32 6	/* size of FirstFrame PCI including 32 bit FF_DL */
#define FC_CONTENT_SZ 3	/* flow control content size in byte (FS/BS/STmin) */

#define ISOTP_CHECK_PADDING (CAN_ISOTP_CHK_PAD_LEN | CAN_ISOTP_CHK_PAD_DATA)
#define ISOTP_ALL_BC_FLAGS (CAN_ISOTP_SF_BROADCAST | CAN_ISOTP_CF_BROADCAST)

/* Flow Status given in FC frame */
#define ISOTP_FC_CTS 0		/* clear to send */
#define ISOTP_FC_WT 1		/* wait */
#define ISOTP_FC_OVFLW 2	/* overflow */

enum {
	ISOTP_IDLE = 0,
	ISOTP_WAIT_FIRST_FC,
	ISOTP_WAIT_FC,
	ISOTP_WAIT_DATA,
	ISOTP_SENDING
};

struct tpcon {
	unsigned int idx;
	unsigned int len;
	u32 state;
	u8 bs;
	u8 sn;
	u8 ll_dl;
	u8 buf[MAX_MSG_LENGTH + 1];
};

struct isotp_sock {
	struct sock sk;
	int bound;
	int ifindex;
	canid_t txid;
	canid_t rxid;
	ktime_t tx_gap;
	ktime_t lastrxcf_tstamp;
	struct hrtimer rxtimer, txtimer;
	struct can_isotp_options opt;
	struct can_isotp_fc_options rxfc, txfc;
	struct can_isotp_ll_options ll;
	u32 frame_txtime;
	u32 force_tx_stmin;
	u32 force_rx_stmin;
	u32 cfecho; /* consecutive frame echo tag */
	struct tpcon rx, tx;
	struct list_head notifier;
	wait_queue_head_t wait;
	spinlock_t rx_lock; /* protect single thread state machine */
};

static LIST_HEAD(isotp_notifier_list);
static DEFINE_SPINLOCK(isotp_notifier_lock);
static struct isotp_sock *isotp_busy_notifier;

static inline struct isotp_sock *isotp_sk(const struct sock *sk)
{
	return (struct isotp_sock *)sk;
}

static u32 isotp_bc_flags(struct isotp_sock *so)
{
	return so->opt.flags & ISOTP_ALL_BC_FLAGS;
}

static bool isotp_register_rxid(struct isotp_sock *so)
{
	/* no broadcast modes => register rx_id for FC frame reception */
	return (isotp_bc_flags(so) == 0);
}

static bool isotp_register_txecho(struct isotp_sock *so)
{
	/* all modes but SF_BROADCAST register for tx echo skbs */
	return (isotp_bc_flags(so) != CAN_ISOTP_SF_BROADCAST);
}

static enum hrtimer_restart isotp_rx_timer_handler(struct hrtimer *hrtimer)
{
	struct isotp_sock *so = container_of(hrtimer, struct isotp_sock,
					     rxtimer);
	struct sock *sk = &so->sk;

	if (so->rx.state == ISOTP_WAIT_DATA) {
		/* we did not get new data frames in time */

		/* report 'connection timed out' */
		sk->sk_err = ETIMEDOUT;
		if (!sock_flag(sk, SOCK_DEAD))
			sk_error_report(sk);

		/* reset rx state */
		so->rx.state = ISOTP_IDLE;
	}

	return HRTIMER_NORESTART;
}

static int isotp_send_fc(struct sock *sk, int ae, u8 flowstatus)
{
	struct net_device *dev;
	struct sk_buff *nskb;
	struct canfd_frame *ncf;
	struct isotp_sock *so = isotp_sk(sk);
	int can_send_ret;

	nskb = alloc_skb(so->ll.mtu + sizeof(struct can_skb_priv), gfp_any());
	if (!nskb)
		return 1;

	dev = dev_get_by_index(sock_net(sk), so->ifindex);
	if (!dev) {
		kfree_skb(nskb);
		return 1;
	}

	can_skb_reserve(nskb);
	can_skb_prv(nskb)->ifindex = dev->ifindex;
	can_skb_prv(nskb)->skbcnt = 0;

	nskb->dev = dev;
	can_skb_set_owner(nskb, sk);
	ncf = (struct canfd_frame *)nskb->data;
	skb_put_zero(nskb, so->ll.mtu);

	/* create & send flow control reply */
	ncf->can_id = so->txid;

	if (so->opt.flags & CAN_ISOTP_TX_PADDING) {
		memset(ncf->data, so->opt.txpad_content, CAN_MAX_DLEN);
		ncf->len = CAN_MAX_DLEN;
	} else {
		ncf->len = ae + FC_CONTENT_SZ;
	}

	ncf->data[ae] = N_PCI_FC | flowstatus;
	ncf->data[ae + 1] = so->rxfc.bs;
	ncf->data[ae + 2] = so->rxfc.stmin;

	if (ae)
		ncf->data[0] = so->opt.ext_address;

	ncf->flags = so->ll.tx_flags;

	can_send_ret = can_send(nskb, 1);
	if (can_send_ret)
		pr_notice_once("can-isotp: %s: can_send_ret %pe\n",
			       __func__, ERR_PTR(can_send_ret));

	dev_put(dev);

	/* reset blocksize counter */
	so->rx.bs = 0;

	/* reset last CF frame rx timestamp for rx stmin enforcement */
	so->lastrxcf_tstamp = ktime_set(0, 0);

	/* start rx timeout watchdog */
	hrtimer_start(&so->rxtimer, ktime_set(1, 0), HRTIMER_MODE_REL_SOFT);
	return 0;
}

static void isotp_rcv_skb(struct sk_buff *skb, struct sock *sk)
{
	struct sockaddr_can *addr = (struct sockaddr_can *)skb->cb;

	BUILD_BUG_ON(sizeof(skb->cb) < sizeof(struct sockaddr_can));

	memset(addr, 0, sizeof(*addr));
	addr->can_family = AF_CAN;
	addr->can_ifindex = skb->dev->ifindex;

	if (sock_queue_rcv_skb(sk, skb) < 0)
		kfree_skb(skb);
}

static u8 padlen(u8 datalen)
{
	static const u8 plen[] = {
		8, 8, 8, 8, 8, 8, 8, 8, 8,	/* 0 - 8 */
		12, 12, 12, 12,			/* 9 - 12 */
		16, 16, 16, 16,			/* 13 - 16 */
		20, 20, 20, 20,			/* 17 - 20 */
		24, 24, 24, 24,			/* 21 - 24 */
		32, 32, 32, 32, 32, 32, 32, 32,	/* 25 - 32 */
		48, 48, 48, 48, 48, 48, 48, 48,	/* 33 - 40 */
		48, 48, 48, 48, 48, 48, 48, 48	/* 41 - 48 */
	};

	if (datalen > 48)
		return 64;

	return plen[datalen];
}

/* check for length optimization and return 1/true when the check fails */
static int check_optimized(struct canfd_frame *cf, int start_index)
{
	/* for CAN_DL <= 8 the start_index is equal to the CAN_DL as the
	 * padding would start at this point. E.g. if the padding would
	 * start at cf.data[7] cf->len has to be 7 to be optimal.
	 * Note: The data[] index starts with zero.
	 */
	if (cf->len <= CAN_MAX_DLEN)
		return (cf->len != start_index);

	/* This relation is also valid in the non-linear DLC range, where
	 * we need to take care of the minimal next possible CAN_DL.
	 * The correct check would be (padlen(cf->len) != padlen(start_index)).
	 * But as cf->len can only take discrete values from 12, .., 64 at this
	 * point the padlen(cf->len) is always equal to cf->len.
	 */
	return (cf->len != padlen(start_index));
}

/* check padding and return 1/true when the check fails */
static int check_pad(struct isotp_sock *so, struct canfd_frame *cf,
		     int start_index, u8 content)
{
	int i;

	/* no RX_PADDING value => check length of optimized frame length */
	if (!(so->opt.flags & CAN_ISOTP_RX_PADDING)) {
		if (so->opt.flags & CAN_ISOTP_CHK_PAD_LEN)
			return check_optimized(cf, start_index);

		/* no valid test against empty value => ignore frame */
		return 1;
	}

	/* check datalength of correctly padded CAN frame */
	if ((so->opt.flags & CAN_ISOTP_CHK_PAD_LEN) &&
	    cf->len != padlen(cf->len))
		return 1;

	/* check padding content */
	if (so->opt.flags & CAN_ISOTP_CHK_PAD_DATA) {
		for (i = start_index; i < cf->len; i++)
			if (cf->data[i] != content)
				return 1;
	}
	return 0;
}

static int isotp_rcv_fc(struct isotp_sock *so, struct canfd_frame *cf, int ae)
{
	struct sock *sk = &so->sk;

	if (so->tx.state != ISOTP_WAIT_FC &&
	    so->tx.state != ISOTP_WAIT_FIRST_FC)
		return 0;

	hrtimer_cancel(&so->txtimer);

	if ((cf->len < ae + FC_CONTENT_SZ) ||
	    ((so->opt.flags & ISOTP_CHECK_PADDING) &&
	     check_pad(so, cf, ae + FC_CONTENT_SZ, so->opt.rxpad_content))) {
		/* malformed PDU - report 'not a data message' */
		sk->sk_err = EBADMSG;
		if (!sock_flag(sk, SOCK_DEAD))
			sk_error_report(sk);

		so->tx.state = ISOTP_IDLE;
		wake_up_interruptible(&so->wait);
		return 1;
	}

	/* get communication parameters only from the first FC frame */
	if (so->tx.state == ISOTP_WAIT_FIRST_FC) {
		so->txfc.bs = cf->data[ae + 1];
		so->txfc.stmin = cf->data[ae + 2];

		/* fix wrong STmin values according spec */
		if (so->txfc.stmin > 0x7F &&
		    (so->txfc.stmin < 0xF1 || so->txfc.stmin > 0xF9))
			so->txfc.stmin = 0x7F;

		so->tx_gap = ktime_set(0, 0);
		/* add transmission time for CAN frame N_As */
		so->tx_gap = ktime_add_ns(so->tx_gap, so->frame_txtime);
		/* add waiting time for consecutive frames N_Cs */
		if (so->opt.flags & CAN_ISOTP_FORCE_TXSTMIN)
			so->tx_gap = ktime_add_ns(so->tx_gap,
						  so->force_tx_stmin);
		else if (so->txfc.stmin < 0x80)
			so->tx_gap = ktime_add_ns(so->tx_gap,
						  so->txfc.stmin * 1000000);
		else
			so->tx_gap = ktime_add_ns(so->tx_gap,
						  (so->txfc.stmin - 0xF0)
						  * 100000);
		so->tx.state = ISOTP_WAIT_FC;
	}

	switch (cf->data[ae] & 0x0F) {
	case ISOTP_FC_CTS:
		so->tx.bs = 0;
		so->tx.state = ISOTP_SENDING;
		/* start cyclic timer for sending CF frame */
		hrtimer_start(&so->txtimer, so->tx_gap,
			      HRTIMER_MODE_REL_SOFT);
		break;

	case ISOTP_FC_WT:
		/* start timer to wait for next FC frame */
		hrtimer_start(&so->txtimer, ktime_set(1, 0),
			      HRTIMER_MODE_REL_SOFT);
		break;

	case ISOTP_FC_OVFLW:
		/* overflow on receiver side - report 'message too long' */
		sk->sk_err = EMSGSIZE;
		if (!sock_flag(sk, SOCK_DEAD))
			sk_error_report(sk);
		fallthrough;

	default:
		/* stop this tx job */
		so->tx.state = ISOTP_IDLE;
		wake_up_interruptible(&so->wait);
	}
	return 0;
}

static int isotp_rcv_sf(struct sock *sk, struct canfd_frame *cf, int pcilen,
			struct sk_buff *skb, int len)
{
	struct isotp_sock *so = isotp_sk(sk);
	struct sk_buff *nskb;

	hrtimer_cancel(&so->rxtimer);
	so->rx.state = ISOTP_IDLE;

	if (!len || len > cf->len - pcilen)
		return 1;

	if ((so->opt.flags & ISOTP_CHECK_PADDING) &&
	    check_pad(so, cf, pcilen + len, so->opt.rxpad_content)) {
		/* malformed PDU - report 'not a data message' */
		sk->sk_err = EBADMSG;
		if (!sock_flag(sk, SOCK_DEAD))
			sk_error_report(sk);
		return 1;
	}

	nskb = alloc_skb(len, gfp_any());
	if (!nskb)
		return 1;

	memcpy(skb_put(nskb, len), &cf->data[pcilen], len);

	nskb->tstamp = skb->tstamp;
	nskb->dev = skb->dev;
	isotp_rcv_skb(nskb, sk);
	return 0;
}

static int isotp_rcv_ff(struct sock *sk, struct canfd_frame *cf, int ae)
{
	struct isotp_sock *so = isotp_sk(sk);
	int i;
	int off;
	int ff_pci_sz;

	hrtimer_cancel(&so->rxtimer);
	so->rx.state = ISOTP_IDLE;

	/* get the used sender LL_DL from the (first) CAN frame data length */
	so->rx.ll_dl = padlen(cf->len);

	/* the first frame has to use the entire frame up to LL_DL length */
	if (cf->len != so->rx.ll_dl)
		return 1;

	/* get the FF_DL */
	so->rx.len = (cf->data[ae] & 0x0F) << 8;
	so->rx.len += cf->data[ae + 1];

	/* Check for FF_DL escape sequence supporting 32 bit PDU length */
	if (so->rx.len) {
		ff_pci_sz = FF_PCI_SZ12;
	} else {
		/* FF_DL = 0 => get real length from next 4 bytes */
		so->rx.len = cf->data[ae + 2] << 24;
		so->rx.len += cf->data[ae + 3] << 16;
		so->rx.len += cf->data[ae + 4] << 8;
		so->rx.len += cf->data[ae + 5];
		ff_pci_sz = FF_PCI_SZ32;
	}

	/* take care of a potential SF_DL ESC offset for TX_DL > 8 */
	off = (so->rx.ll_dl > CAN_MAX_DLEN) ? 1 : 0;

	if (so->rx.len + ae + off + ff_pci_sz < so->rx.ll_dl)
		return 1;

	if (so->rx.len > MAX_MSG_LENGTH) {
		/* send FC frame with overflow status */
		isotp_send_fc(sk, ae, ISOTP_FC_OVFLW);
		return 1;
	}

	/* copy the first received data bytes */
	so->rx.idx = 0;
	for (i = ae + ff_pci_sz; i < so->rx.ll_dl; i++)
		so->rx.buf[so->rx.idx++] = cf->data[i];

	/* initial setup for this pdu reception */
	so->rx.sn = 1;
	so->rx.state = ISOTP_WAIT_DATA;

	/* no creation of flow control frames */
	if (so->opt.flags & CAN_ISOTP_LISTEN_MODE)
		return 0;

	/* send our first FC frame */
	isotp_send_fc(sk, ae, ISOTP_FC_CTS);
	return 0;
}

static int isotp_rcv_cf(struct sock *sk, struct canfd_frame *cf, int ae,
			struct sk_buff *skb)
{
	struct isotp_sock *so = isotp_sk(sk);
	struct sk_buff *nskb;
	int i;

	if (so->rx.state != ISOTP_WAIT_DATA)
		return 0;

	/* drop if timestamp gap is less than force_rx_stmin nano secs */
	if (so->opt.flags & CAN_ISOTP_FORCE_RXSTMIN) {
		if (ktime_to_ns(ktime_sub(skb->tstamp, so->lastrxcf_tstamp)) <
		    so->force_rx_stmin)
			return 0;

		so->lastrxcf_tstamp = skb->tstamp;
	}

	hrtimer_cancel(&so->rxtimer);

	/* CFs are never longer than the FF */
	if (cf->len > so->rx.ll_dl)
		return 1;

	/* CFs have usually the LL_DL length */
	if (cf->len < so->rx.ll_dl) {
		/* this is only allowed for the last CF */
		if (so->rx.len - so->rx.idx > so->rx.ll_dl - ae - N_PCI_SZ)
			return 1;
	}

	if ((cf->data[ae] & 0x0F) != so->rx.sn) {
		/* wrong sn detected - report 'illegal byte sequence' */
		sk->sk_err = EILSEQ;
		if (!sock_flag(sk, SOCK_DEAD))
			sk_error_report(sk);

		/* reset rx state */
		so->rx.state = ISOTP_IDLE;
		return 1;
	}
	so->rx.sn++;
	so->rx.sn %= 16;

	for (i = ae + N_PCI_SZ; i < cf->len; i++) {
		so->rx.buf[so->rx.idx++] = cf->data[i];
		if (so->rx.idx >= so->rx.len)
			break;
	}

	if (so->rx.idx >= so->rx.len) {
		/* we are done */
		so->rx.state = ISOTP_IDLE;

		if ((so->opt.flags & ISOTP_CHECK_PADDING) &&
		    check_pad(so, cf, i + 1, so->opt.rxpad_content)) {
			/* malformed PDU - report 'not a data message' */
			sk->sk_err = EBADMSG;
			if (!sock_flag(sk, SOCK_DEAD))
				sk_error_report(sk);
			return 1;
		}

		nskb = alloc_skb(so->rx.len, gfp_any());
		if (!nskb)
			return 1;

		memcpy(skb_put(nskb, so->rx.len), so->rx.buf,
		       so->rx.len);

		nskb->tstamp = skb->tstamp;
		nskb->dev = skb->dev;
		isotp_rcv_skb(nskb, sk);
		return 0;
	}

	/* perform blocksize handling, if enabled */
	if (!so->rxfc.bs || ++so->rx.bs < so->rxfc.bs) {
		/* start rx timeout watchdog */
		hrtimer_start(&so->rxtimer, ktime_set(1, 0),
			      HRTIMER_MODE_REL_SOFT);
		return 0;
	}

	/* no creation of flow control frames */
	if (so->opt.flags & CAN_ISOTP_LISTEN_MODE)
		return 0;

	/* we reached the specified blocksize so->rxfc.bs */
	isotp_send_fc(sk, ae, ISOTP_FC_CTS);
	return 0;
}

static void isotp_rcv(struct sk_buff *skb, void *data)
{
	struct sock *sk = (struct sock *)data;
	struct isotp_sock *so = isotp_sk(sk);
	struct canfd_frame *cf;
	int ae = (so->opt.flags & CAN_ISOTP_EXTEND_ADDR) ? 1 : 0;
	u8 n_pci_type, sf_dl;

	/* Strictly receive only frames with the configured MTU size
	 * => clear separation of CAN2.0 / CAN FD transport channels
	 */
	if (skb->len != so->ll.mtu)
		return;

	cf = (struct canfd_frame *)skb->data;

	/* if enabled: check reception of my configured extended address */
	if (ae && cf->data[0] != so->opt.rx_ext_address)
		return;

	n_pci_type = cf->data[ae] & 0xF0;

	/* Make sure the state changes and data structures stay consistent at
	 * CAN frame reception time. This locking is not needed in real world
	 * use cases but the inconsistency can be triggered with syzkaller.
	 */
	spin_lock(&so->rx_lock);

	if (so->opt.flags & CAN_ISOTP_HALF_DUPLEX) {
		/* check rx/tx path half duplex expectations */
		if ((so->tx.state != ISOTP_IDLE && n_pci_type != N_PCI_FC) ||
		    (so->rx.state != ISOTP_IDLE && n_pci_type == N_PCI_FC))
			goto out_unlock;
	}

	switch (n_pci_type) {
	case N_PCI_FC:
		/* tx path: flow control frame containing the FC parameters */
		isotp_rcv_fc(so, cf, ae);
		break;

	case N_PCI_SF:
		/* rx path: single frame
		 *
		 * As we do not have a rx.ll_dl configuration, we can only test
		 * if the CAN frames payload length matches the LL_DL == 8
		 * requirements - no matter if it's CAN 2.0 or CAN FD
		 */

		/* get the SF_DL from the N_PCI byte */
		sf_dl = cf->data[ae] & 0x0F;

		if (cf->len <= CAN_MAX_DLEN) {
			isotp_rcv_sf(sk, cf, SF_PCI_SZ4 + ae, skb, sf_dl);
		} else {
			if (skb->len == CANFD_MTU) {
				/* We have a CAN FD frame and CAN_DL is greater than 8:
				 * Only frames with the SF_DL == 0 ESC value are valid.
				 *
				 * If so take care of the increased SF PCI size
				 * (SF_PCI_SZ8) to point to the message content behind
				 * the extended SF PCI info and get the real SF_DL
				 * length value from the formerly first data byte.
				 */
				if (sf_dl == 0)
					isotp_rcv_sf(sk, cf, SF_PCI_SZ8 + ae, skb,
						     cf->data[SF_PCI_SZ4 + ae]);
			}
		}
		break;

	case N_PCI_FF:
		/* rx path: first frame */
		isotp_rcv_ff(sk, cf, ae);
		break;

	case N_PCI_CF:
		/* rx path: consecutive frame */
		isotp_rcv_cf(sk, cf, ae, skb);
		break;
	}

out_unlock:
	spin_unlock(&so->rx_lock);
}

static void isotp_fill_dataframe(struct canfd_frame *cf, struct isotp_sock *so,
				 int ae, int off)
{
	int pcilen = N_PCI_SZ + ae + off;
	int space = so->tx.ll_dl - pcilen;
	int num = min_t(int, so->tx.len - so->tx.idx, space);
	int i;

	cf->can_id = so->txid;
	cf->len = num + pcilen;

	if (num < space) {
		if (so->opt.flags & CAN_ISOTP_TX_PADDING) {
			/* user requested padding */
			cf->len = padlen(cf->len);
			memset(cf->data, so->opt.txpad_content, cf->len);
		} else if (cf->len > CAN_MAX_DLEN) {
			/* mandatory padding for CAN FD frames */
			cf->len = padlen(cf->len);
			memset(cf->data, CAN_ISOTP_DEFAULT_PAD_CONTENT,
			       cf->len);
		}
	}

	for (i = 0; i < num; i++)
		cf->data[pcilen + i] = so->tx.buf[so->tx.idx++];

	if (ae)
		cf->data[0] = so->opt.ext_address;
}

static void isotp_send_cframe(struct isotp_sock *so)
{
	struct sock *sk = &so->sk;
	struct sk_buff *skb;
	struct net_device *dev;
	struct canfd_frame *cf;
	int can_send_ret;
	int ae = (so->opt.flags & CAN_ISOTP_EXTEND_ADDR) ? 1 : 0;

	dev = dev_get_by_index(sock_net(sk), so->ifindex);
	if (!dev)
		return;

	skb = alloc_skb(so->ll.mtu + sizeof(struct can_skb_priv), GFP_ATOMIC);
	if (!skb) {
		dev_put(dev);
		return;
	}

	can_skb_reserve(skb);
	can_skb_prv(skb)->ifindex = dev->ifindex;
	can_skb_prv(skb)->skbcnt = 0;

	cf = (struct canfd_frame *)skb->data;
	skb_put_zero(skb, so->ll.mtu);

	/* create consecutive frame */
	isotp_fill_dataframe(cf, so, ae, 0);

	/* place consecutive frame N_PCI in appropriate index */
	cf->data[ae] = N_PCI_CF | so->tx.sn++;
	so->tx.sn %= 16;
	so->tx.bs++;

	cf->flags = so->ll.tx_flags;

	skb->dev = dev;
	can_skb_set_owner(skb, sk);

	/* cfecho should have been zero'ed by init/isotp_rcv_echo() */
	if (so->cfecho)
		pr_notice_once("can-isotp: cfecho is %08X != 0\n", so->cfecho);

	/* set consecutive frame echo tag */
	so->cfecho = *(u32 *)cf->data;

	/* send frame with local echo enabled */
	can_send_ret = can_send(skb, 1);
	if (can_send_ret) {
		pr_notice_once("can-isotp: %s: can_send_ret %pe\n",
			       __func__, ERR_PTR(can_send_ret));
		if (can_send_ret == -ENOBUFS)
			pr_notice_once("can-isotp: tx queue is full\n");
	}
	dev_put(dev);
}

static void isotp_create_fframe(struct canfd_frame *cf, struct isotp_sock *so,
				int ae)
{
	int i;
	int ff_pci_sz;

	cf->can_id = so->txid;
	cf->len = so->tx.ll_dl;
	if (ae)
		cf->data[0] = so->opt.ext_address;

	/* create N_PCI bytes with 12/32 bit FF_DL data length */
	if (so->tx.len > 4095) {
		/* use 32 bit FF_DL notation */
		cf->data[ae] = N_PCI_FF;
		cf->data[ae + 1] = 0;
		cf->data[ae + 2] = (u8)(so->tx.len >> 24) & 0xFFU;
		cf->data[ae + 3] = (u8)(so->tx.len >> 16) & 0xFFU;
		cf->data[ae + 4] = (u8)(so->tx.len >> 8) & 0xFFU;
		cf->data[ae + 5] = (u8)so->tx.len & 0xFFU;
		ff_pci_sz = FF_PCI_SZ32;
	} else {
		/* use 12 bit FF_DL notation */
		cf->data[ae] = (u8)(so->tx.len >> 8) | N_PCI_FF;
		cf->data[ae + 1] = (u8)so->tx.len & 0xFFU;
		ff_pci_sz = FF_PCI_SZ12;
	}

	/* add first data bytes depending on ae */
	for (i = ae + ff_pci_sz; i < so->tx.ll_dl; i++)
		cf->data[i] = so->tx.buf[so->tx.idx++];

	so->tx.sn = 1;
}

static void isotp_rcv_echo(struct sk_buff *skb, void *data)
{
	struct sock *sk = (struct sock *)data;
	struct isotp_sock *so = isotp_sk(sk);
	struct canfd_frame *cf = (struct canfd_frame *)skb->data;

	/* only handle my own local echo skb's */
	if (skb->sk != sk || so->cfecho != *(u32 *)cf->data)
		return;

	/* cancel local echo timeout */
	hrtimer_cancel(&so->txtimer);

	/* local echo skb with consecutive frame has been consumed */
	so->cfecho = 0;

	if (so->tx.idx >= so->tx.len) {
		/* we are done */
		so->tx.state = ISOTP_IDLE;
		wake_up_interruptible(&so->wait);
		return;
	}

	if (so->txfc.bs && so->tx.bs >= so->txfc.bs) {
		/* stop and wait for FC with timeout */
		so->tx.state = ISOTP_WAIT_FC;
		hrtimer_start(&so->txtimer, ktime_set(1, 0),
			      HRTIMER_MODE_REL_SOFT);
		return;
	}

	/* no gap between data frames needed => use burst mode */
	if (!so->tx_gap) {
		isotp_send_cframe(so);
		return;
	}

	/* start timer to send next consecutive frame with correct delay */
	hrtimer_start(&so->txtimer, so->tx_gap, HRTIMER_MODE_REL_SOFT);
}

static void isotp_rcv_echo(struct sk_buff *skb, void *data)
{
	struct sock *sk = (struct sock *)data;
	struct isotp_sock *so = isotp_sk(sk);
	struct canfd_frame *cf = (struct canfd_frame *)skb->data;

	/* only handle my own local echo skb's */
	if (skb->sk != sk || so->cfecho != *(u32 *)cf->data)
		return;

	/* cancel local echo timeout */
	hrtimer_cancel(&so->txtimer);

	/* local echo skb with consecutive frame has been consumed */
	so->cfecho = 0;

	if (so->tx.idx >= so->tx.len) {
		/* we are done */
		so->tx.state = ISOTP_IDLE;
		wake_up_interruptible(&so->wait);
		return;
	}

	if (so->txfc.bs && so->tx.bs >= so->txfc.bs) {
		/* stop and wait for FC with timeout */
		so->tx.state = ISOTP_WAIT_FC;
		hrtimer_start(&so->txtimer, ktime_set(1, 0),
			      HRTIMER_MODE_REL_SOFT);
		return;
	}

	/* no gap between data frames needed => use burst mode */
	if (!so->tx_gap) {
		isotp_send_cframe(so);
		return;
	}

	/* start timer to send next consecutive frame with correct delay */
	hrtimer_start(&so->txtimer, so->tx_gap, HRTIMER_MODE_REL_SOFT);
}

static enum hrtimer_restart isotp_tx_timer_handler(struct hrtimer *hrtimer)
{
	struct isotp_sock *so = container_of(hrtimer, struct isotp_sock,
					     txtimer);
	struct sock *sk = &so->sk;
	enum hrtimer_restart restart = HRTIMER_NORESTART;

	switch (so->tx.state) {
	case ISOTP_SENDING:

		/* cfecho should be consumed by isotp_rcv_echo() here */
		if (!so->cfecho) {
			/* start timeout for unlikely lost echo skb */
			hrtimer_set_expires(&so->txtimer,
					    ktime_add(ktime_get(),
						      ktime_set(2, 0)));
			restart = HRTIMER_RESTART;

			/* push out the next consecutive frame */
			isotp_send_cframe(so);
			break;
		}

		/* cfecho has not been cleared in isotp_rcv_echo() */
		pr_notice_once("can-isotp: cfecho %08X timeout\n", so->cfecho);
		fallthrough;

	case ISOTP_WAIT_FC:
	case ISOTP_WAIT_FIRST_FC:

		/* we did not get any flow control frame in time */

		/* report 'communication error on send' */
		sk->sk_err = ECOMM;
		if (!sock_flag(sk, SOCK_DEAD))
			sk_error_report(sk);

		/* reset tx state */
		so->tx.state = ISOTP_IDLE;
		wake_up_interruptible(&so->wait);
		break;

	default:
		WARN_ON_ONCE(1);
	}

	return restart;
}

static int isotp_sendmsg(struct socket *sock, struct msghdr *msg, size_t size)
{
	struct sock *sk = sock->sk;
	struct isotp_sock *so = isotp_sk(sk);
	u32 old_state = so->tx.state;
	struct sk_buff *skb;
	struct net_device *dev;
	struct canfd_frame *cf;
	int ae = (so->opt.flags & CAN_ISOTP_EXTEND_ADDR) ? 1 : 0;
	int wait_tx_done = (so->opt.flags & CAN_ISOTP_WAIT_TX_DONE) ? 1 : 0;
	s64 hrtimer_sec = 0;
	int off;
	int err;

	if (!so->bound)
		return -EADDRNOTAVAIL;

	/* we do not support multiple buffers - for now */
	if (cmpxchg(&so->tx.state, ISOTP_IDLE, ISOTP_SENDING) != ISOTP_IDLE ||
	    wq_has_sleeper(&so->wait)) {
		if (msg->msg_flags & MSG_DONTWAIT) {
			err = -EAGAIN;
			goto err_out;
		}

		/* wait for complete transmission of current pdu */
		err = wait_event_interruptible(so->wait, so->tx.state == ISOTP_IDLE);
		if (err)
			goto err_out;
	}

	if (!size || size > MAX_MSG_LENGTH) {
		err = -EINVAL;
		goto err_out_drop;
	}

	/* take care of a potential SF_DL ESC offset for TX_DL > 8 */
	off = (so->tx.ll_dl > CAN_MAX_DLEN) ? 1 : 0;

	/* does the given data fit into a single frame for SF_BROADCAST? */
	if ((isotp_bc_flags(so) == CAN_ISOTP_SF_BROADCAST) &&
	    (size > so->tx.ll_dl - SF_PCI_SZ4 - ae - off)) {
		err = -EINVAL;
		goto err_out_drop;
	}

	err = memcpy_from_msg(so->tx.buf, msg, size);
	if (err < 0)
		goto err_out_drop;

	dev = dev_get_by_index(sock_net(sk), so->ifindex);
	if (!dev) {
		err = -ENXIO;
		goto err_out_drop;
	}

	skb = sock_alloc_send_skb(sk, so->ll.mtu + sizeof(struct can_skb_priv),
				  msg->msg_flags & MSG_DONTWAIT, &err);
	if (!skb) {
		dev_put(dev);
		goto err_out_drop;
	}

	can_skb_reserve(skb);
	can_skb_prv(skb)->ifindex = dev->ifindex;
	can_skb_prv(skb)->skbcnt = 0;

	so->tx.len = size;
	so->tx.idx = 0;

	cf = (struct canfd_frame *)skb->data;
	skb_put_zero(skb, so->ll.mtu);

	/* check for single frame transmission depending on TX_DL */
	if (size <= so->tx.ll_dl - SF_PCI_SZ4 - ae - off) {
		/* The message size generally fits into a SingleFrame - good.
		 *
		 * SF_DL ESC offset optimization:
		 *
		 * When TX_DL is greater 8 but the message would still fit
		 * into a 8 byte CAN frame, we can omit the offset.
		 * This prevents a protocol caused length extension from
		 * CAN_DL = 8 to CAN_DL = 12 due to the SF_SL ESC handling.
		 */
		if (size <= CAN_MAX_DLEN - SF_PCI_SZ4 - ae)
			off = 0;

		isotp_fill_dataframe(cf, so, ae, off);

		/* place single frame N_PCI w/o length in appropriate index */
		cf->data[ae] = N_PCI_SF;

		/* place SF_DL size value depending on the SF_DL ESC offset */
		if (off)
			cf->data[SF_PCI_SZ4 + ae] = size;
		else
			cf->data[ae] |= size;

		so->tx.state = ISOTP_IDLE;
		wake_up_interruptible(&so->wait);

		/* don't enable wait queue for a single frame transmission */
		wait_tx_done = 0;
	} else {
		/* send first frame */

		isotp_create_fframe(cf, so, ae);

<<<<<<< HEAD
		/* start timeout for FC */
		hrtimer_sec = 1;
=======
		if (isotp_bc_flags(so) == CAN_ISOTP_CF_BROADCAST) {
			/* set timer for FC-less operation (STmin = 0) */
			if (so->opt.flags & CAN_ISOTP_FORCE_TXSTMIN)
				so->tx_gap = ktime_set(0, so->force_tx_stmin);
			else
				so->tx_gap = ktime_set(0, so->frame_txtime);

			/* disable wait for FCs due to activated block size */
			so->txfc.bs = 0;

			/* cfecho should have been zero'ed by init */
			if (so->cfecho)
				pr_notice_once("can-isotp: no fc cfecho %08X\n",
					       so->cfecho);

			/* set consecutive frame echo tag */
			so->cfecho = *(u32 *)cf->data;

			/* switch directly to ISOTP_SENDING state */
			so->tx.state = ISOTP_SENDING;

			/* start timeout for unlikely lost echo skb */
			hrtimer_sec = 2;
		} else {
			/* standard flow control check */
			so->tx.state = ISOTP_WAIT_FIRST_FC;

			/* start timeout for FC */
			hrtimer_sec = 1;
		}

>>>>>>> 88084a3d
		hrtimer_start(&so->txtimer, ktime_set(hrtimer_sec, 0),
			      HRTIMER_MODE_REL_SOFT);
	}

	/* send the first or only CAN frame */
	cf->flags = so->ll.tx_flags;

	skb->dev = dev;
	skb->sk = sk;
	err = can_send(skb, 1);
	dev_put(dev);
	if (err) {
		pr_notice_once("can-isotp: %s: can_send_ret %pe\n",
			       __func__, ERR_PTR(err));

		/* no transmission -> no timeout monitoring */
		if (hrtimer_sec)
			hrtimer_cancel(&so->txtimer);

<<<<<<< HEAD
=======
		/* reset consecutive frame echo tag */
		so->cfecho = 0;

>>>>>>> 88084a3d
		goto err_out_drop;
	}

	if (wait_tx_done) {
		/* wait for complete transmission of current pdu */
		wait_event_interruptible(so->wait, so->tx.state == ISOTP_IDLE);

		if (sk->sk_err)
			return -sk->sk_err;
	}

	return size;

err_out_drop:
	/* drop this PDU and unlock a potential wait queue */
	old_state = ISOTP_IDLE;
err_out:
	so->tx.state = old_state;
	if (so->tx.state == ISOTP_IDLE)
		wake_up_interruptible(&so->wait);

	return err;
}

static int isotp_recvmsg(struct socket *sock, struct msghdr *msg, size_t size,
			 int flags)
{
	struct sock *sk = sock->sk;
	struct sk_buff *skb;
	struct isotp_sock *so = isotp_sk(sk);
<<<<<<< HEAD
	int noblock = flags & MSG_DONTWAIT;
	int ret = 0;

	if (flags & ~(MSG_DONTWAIT | MSG_TRUNC | MSG_PEEK))
		return -EINVAL;

	if (!so->bound)
		return -EADDRNOTAVAIL;

	flags &= ~MSG_DONTWAIT;
	skb = skb_recv_datagram(sk, flags, noblock, &ret);
=======
	int ret = 0;

	if (flags & ~(MSG_DONTWAIT | MSG_TRUNC | MSG_PEEK))
		return -EINVAL;

	if (!so->bound)
		return -EADDRNOTAVAIL;

	skb = skb_recv_datagram(sk, flags, &ret);
>>>>>>> 88084a3d
	if (!skb)
		return ret;

	if (size < skb->len)
		msg->msg_flags |= MSG_TRUNC;
	else
		size = skb->len;

	ret = memcpy_to_msg(msg, skb->data, size);
	if (ret < 0)
		goto out_err;

	sock_recv_timestamp(msg, sk, skb);

	if (msg->msg_name) {
		__sockaddr_check_size(ISOTP_MIN_NAMELEN);
		msg->msg_namelen = ISOTP_MIN_NAMELEN;
		memcpy(msg->msg_name, skb->cb, msg->msg_namelen);
	}

	/* set length of return value */
	ret = (flags & MSG_TRUNC) ? skb->len : size;

out_err:
	skb_free_datagram(sk, skb);

	return ret;
}

static int isotp_release(struct socket *sock)
{
	struct sock *sk = sock->sk;
	struct isotp_sock *so;
	struct net *net;

	if (!sk)
		return 0;

	so = isotp_sk(sk);
	net = sock_net(sk);

	/* wait for complete transmission of current pdu */
	wait_event_interruptible(so->wait, so->tx.state == ISOTP_IDLE);

	spin_lock(&isotp_notifier_lock);
	while (isotp_busy_notifier == so) {
		spin_unlock(&isotp_notifier_lock);
		schedule_timeout_uninterruptible(1);
		spin_lock(&isotp_notifier_lock);
	}
	list_del(&so->notifier);
	spin_unlock(&isotp_notifier_lock);

	lock_sock(sk);

	/* remove current filters & unregister */
	if (so->bound && isotp_register_txecho(so)) {
		if (so->ifindex) {
			struct net_device *dev;

			dev = dev_get_by_index(net, so->ifindex);
			if (dev) {
<<<<<<< HEAD
				can_rx_unregister(net, dev, so->rxid,
						  SINGLE_MASK(so->rxid),
						  isotp_rcv, sk);
=======
				if (isotp_register_rxid(so))
					can_rx_unregister(net, dev, so->rxid,
							  SINGLE_MASK(so->rxid),
							  isotp_rcv, sk);

>>>>>>> 88084a3d
				can_rx_unregister(net, dev, so->txid,
						  SINGLE_MASK(so->txid),
						  isotp_rcv_echo, sk);
				dev_put(dev);
				synchronize_rcu();
			}
		}
	}

	hrtimer_cancel(&so->txtimer);
	hrtimer_cancel(&so->rxtimer);

	so->ifindex = 0;
	so->bound = 0;

	sock_orphan(sk);
	sock->sk = NULL;

	release_sock(sk);
	sock_put(sk);

	return 0;
}

static int isotp_bind(struct socket *sock, struct sockaddr *uaddr, int len)
{
	struct sockaddr_can *addr = (struct sockaddr_can *)uaddr;
	struct sock *sk = sock->sk;
	struct isotp_sock *so = isotp_sk(sk);
	struct net *net = sock_net(sk);
	int ifindex;
	struct net_device *dev;
<<<<<<< HEAD
	canid_t tx_id, rx_id;
=======
	canid_t tx_id = addr->can_addr.tp.tx_id;
	canid_t rx_id = addr->can_addr.tp.rx_id;
>>>>>>> 88084a3d
	int err = 0;
	int notify_enetdown = 0;

	if (len < ISOTP_MIN_NAMELEN)
		return -EINVAL;

<<<<<<< HEAD
	/* sanitize tx/rx CAN identifiers */
	tx_id = addr->can_addr.tp.tx_id;
=======
	/* sanitize tx CAN identifier */
>>>>>>> 88084a3d
	if (tx_id & CAN_EFF_FLAG)
		tx_id &= (CAN_EFF_FLAG | CAN_EFF_MASK);
	else
		tx_id &= CAN_SFF_MASK;

<<<<<<< HEAD
	rx_id = addr->can_addr.tp.rx_id;
	if (rx_id & CAN_EFF_FLAG)
		rx_id &= (CAN_EFF_FLAG | CAN_EFF_MASK);
	else
		rx_id &= CAN_SFF_MASK;
=======
	/* give feedback on wrong CAN-ID value */
	if (tx_id != addr->can_addr.tp.tx_id)
		return -EINVAL;

	/* sanitize rx CAN identifier (if needed) */
	if (isotp_register_rxid(so)) {
		if (rx_id & CAN_EFF_FLAG)
			rx_id &= (CAN_EFF_FLAG | CAN_EFF_MASK);
		else
			rx_id &= CAN_SFF_MASK;

		/* give feedback on wrong CAN-ID value */
		if (rx_id != addr->can_addr.tp.rx_id)
			return -EINVAL;
	}
>>>>>>> 88084a3d

	if (!addr->can_ifindex)
		return -ENODEV;

	lock_sock(sk);

	if (so->bound) {
		err = -EINVAL;
		goto out;
	}

<<<<<<< HEAD
	/* do not register frame reception for functional addressing */
	if (so->opt.flags & CAN_ISOTP_SF_BROADCAST)
		do_rx_reg = 0;

	/* do not validate rx address for functional addressing */
	if (do_rx_reg && rx_id == tx_id) {
=======
	/* ensure different CAN IDs when the rx_id is to be registered */
	if (isotp_register_rxid(so) && rx_id == tx_id) {
>>>>>>> 88084a3d
		err = -EADDRNOTAVAIL;
		goto out;
	}

	dev = dev_get_by_index(net, addr->can_ifindex);
	if (!dev) {
		err = -ENODEV;
		goto out;
	}
	if (dev->type != ARPHRD_CAN) {
		dev_put(dev);
		err = -ENODEV;
		goto out;
	}
	if (dev->mtu < so->ll.mtu) {
		dev_put(dev);
		err = -EINVAL;
		goto out;
	}
	if (!(dev->flags & IFF_UP))
		notify_enetdown = 1;

	ifindex = dev->ifindex;

<<<<<<< HEAD
	if (do_rx_reg) {
		can_rx_register(net, dev, rx_id, SINGLE_MASK(rx_id),
				isotp_rcv, sk, "isotp", sk);

=======
	if (isotp_register_rxid(so))
		can_rx_register(net, dev, rx_id, SINGLE_MASK(rx_id),
				isotp_rcv, sk, "isotp", sk);

	if (isotp_register_txecho(so)) {
>>>>>>> 88084a3d
		/* no consecutive frame echo skb in flight */
		so->cfecho = 0;

		/* register for echo skb's */
		can_rx_register(net, dev, tx_id, SINGLE_MASK(tx_id),
				isotp_rcv_echo, sk, "isotpe", sk);
	}

	dev_put(dev);

	/* switch to new settings */
	so->ifindex = ifindex;
	so->rxid = rx_id;
	so->txid = tx_id;
	so->bound = 1;

out:
	release_sock(sk);

	if (notify_enetdown) {
		sk->sk_err = ENETDOWN;
		if (!sock_flag(sk, SOCK_DEAD))
			sk_error_report(sk);
	}

	return err;
}

static int isotp_getname(struct socket *sock, struct sockaddr *uaddr, int peer)
{
	struct sockaddr_can *addr = (struct sockaddr_can *)uaddr;
	struct sock *sk = sock->sk;
	struct isotp_sock *so = isotp_sk(sk);

	if (peer)
		return -EOPNOTSUPP;

	memset(addr, 0, ISOTP_MIN_NAMELEN);
	addr->can_family = AF_CAN;
	addr->can_ifindex = so->ifindex;
	addr->can_addr.tp.rx_id = so->rxid;
	addr->can_addr.tp.tx_id = so->txid;

	return ISOTP_MIN_NAMELEN;
}

static int isotp_setsockopt_locked(struct socket *sock, int level, int optname,
			    sockptr_t optval, unsigned int optlen)
{
	struct sock *sk = sock->sk;
	struct isotp_sock *so = isotp_sk(sk);
	int ret = 0;

	if (so->bound)
		return -EISCONN;

	switch (optname) {
	case CAN_ISOTP_OPTS:
		if (optlen != sizeof(struct can_isotp_options))
			return -EINVAL;

		if (copy_from_sockptr(&so->opt, optval, optlen))
			return -EFAULT;

		/* no separate rx_ext_address is given => use ext_address */
		if (!(so->opt.flags & CAN_ISOTP_RX_EXT_ADDR))
			so->opt.rx_ext_address = so->opt.ext_address;

<<<<<<< HEAD
=======
		/* these broadcast flags are not allowed together */
		if (isotp_bc_flags(so) == ISOTP_ALL_BC_FLAGS) {
			/* CAN_ISOTP_SF_BROADCAST is prioritized */
			so->opt.flags &= ~CAN_ISOTP_CF_BROADCAST;

			/* give user feedback on wrong config attempt */
			ret = -EINVAL;
		}

>>>>>>> 88084a3d
		/* check for frame_txtime changes (0 => no changes) */
		if (so->opt.frame_txtime) {
			if (so->opt.frame_txtime == CAN_ISOTP_FRAME_TXTIME_ZERO)
				so->frame_txtime = 0;
			else
				so->frame_txtime = so->opt.frame_txtime;
		}
		break;

	case CAN_ISOTP_RECV_FC:
		if (optlen != sizeof(struct can_isotp_fc_options))
			return -EINVAL;

		if (copy_from_sockptr(&so->rxfc, optval, optlen))
			return -EFAULT;
		break;

	case CAN_ISOTP_TX_STMIN:
		if (optlen != sizeof(u32))
			return -EINVAL;

		if (copy_from_sockptr(&so->force_tx_stmin, optval, optlen))
			return -EFAULT;
		break;

	case CAN_ISOTP_RX_STMIN:
		if (optlen != sizeof(u32))
			return -EINVAL;

		if (copy_from_sockptr(&so->force_rx_stmin, optval, optlen))
			return -EFAULT;
		break;

	case CAN_ISOTP_LL_OPTS:
		if (optlen == sizeof(struct can_isotp_ll_options)) {
			struct can_isotp_ll_options ll;

			if (copy_from_sockptr(&ll, optval, optlen))
				return -EFAULT;

			/* check for correct ISO 11898-1 DLC data length */
			if (ll.tx_dl != padlen(ll.tx_dl))
				return -EINVAL;

			if (ll.mtu != CAN_MTU && ll.mtu != CANFD_MTU)
				return -EINVAL;

			if (ll.mtu == CAN_MTU &&
			    (ll.tx_dl > CAN_MAX_DLEN || ll.tx_flags != 0))
				return -EINVAL;

			memcpy(&so->ll, &ll, sizeof(ll));

			/* set ll_dl for tx path to similar place as for rx */
			so->tx.ll_dl = ll.tx_dl;
		} else {
			return -EINVAL;
		}
		break;

	default:
		ret = -ENOPROTOOPT;
	}

	return ret;
}

static int isotp_setsockopt(struct socket *sock, int level, int optname,
			    sockptr_t optval, unsigned int optlen)

{
	struct sock *sk = sock->sk;
	int ret;

	if (level != SOL_CAN_ISOTP)
		return -EINVAL;

	lock_sock(sk);
	ret = isotp_setsockopt_locked(sock, level, optname, optval, optlen);
	release_sock(sk);
	return ret;
}

static int isotp_getsockopt(struct socket *sock, int level, int optname,
			    char __user *optval, int __user *optlen)
{
	struct sock *sk = sock->sk;
	struct isotp_sock *so = isotp_sk(sk);
	int len;
	void *val;

	if (level != SOL_CAN_ISOTP)
		return -EINVAL;
	if (get_user(len, optlen))
		return -EFAULT;
	if (len < 0)
		return -EINVAL;

	switch (optname) {
	case CAN_ISOTP_OPTS:
		len = min_t(int, len, sizeof(struct can_isotp_options));
		val = &so->opt;
		break;

	case CAN_ISOTP_RECV_FC:
		len = min_t(int, len, sizeof(struct can_isotp_fc_options));
		val = &so->rxfc;
		break;

	case CAN_ISOTP_TX_STMIN:
		len = min_t(int, len, sizeof(u32));
		val = &so->force_tx_stmin;
		break;

	case CAN_ISOTP_RX_STMIN:
		len = min_t(int, len, sizeof(u32));
		val = &so->force_rx_stmin;
		break;

	case CAN_ISOTP_LL_OPTS:
		len = min_t(int, len, sizeof(struct can_isotp_ll_options));
		val = &so->ll;
		break;

	default:
		return -ENOPROTOOPT;
	}

	if (put_user(len, optlen))
		return -EFAULT;
	if (copy_to_user(optval, val, len))
		return -EFAULT;
	return 0;
}

static void isotp_notify(struct isotp_sock *so, unsigned long msg,
			 struct net_device *dev)
{
	struct sock *sk = &so->sk;

	if (!net_eq(dev_net(dev), sock_net(sk)))
		return;

	if (so->ifindex != dev->ifindex)
		return;

	switch (msg) {
	case NETDEV_UNREGISTER:
		lock_sock(sk);
		/* remove current filters & unregister */
<<<<<<< HEAD
		if (so->bound && (!(so->opt.flags & CAN_ISOTP_SF_BROADCAST))) {
			can_rx_unregister(dev_net(dev), dev, so->rxid,
					  SINGLE_MASK(so->rxid),
					  isotp_rcv, sk);
=======
		if (so->bound && isotp_register_txecho(so)) {
			if (isotp_register_rxid(so))
				can_rx_unregister(dev_net(dev), dev, so->rxid,
						  SINGLE_MASK(so->rxid),
						  isotp_rcv, sk);

>>>>>>> 88084a3d
			can_rx_unregister(dev_net(dev), dev, so->txid,
					  SINGLE_MASK(so->txid),
					  isotp_rcv_echo, sk);
		}

		so->ifindex = 0;
		so->bound  = 0;
		release_sock(sk);

		sk->sk_err = ENODEV;
		if (!sock_flag(sk, SOCK_DEAD))
			sk_error_report(sk);
		break;

	case NETDEV_DOWN:
		sk->sk_err = ENETDOWN;
		if (!sock_flag(sk, SOCK_DEAD))
			sk_error_report(sk);
		break;
	}
}

static int isotp_notifier(struct notifier_block *nb, unsigned long msg,
			  void *ptr)
{
	struct net_device *dev = netdev_notifier_info_to_dev(ptr);

	if (dev->type != ARPHRD_CAN)
		return NOTIFY_DONE;
	if (msg != NETDEV_UNREGISTER && msg != NETDEV_DOWN)
		return NOTIFY_DONE;
	if (unlikely(isotp_busy_notifier)) /* Check for reentrant bug. */
		return NOTIFY_DONE;

	spin_lock(&isotp_notifier_lock);
	list_for_each_entry(isotp_busy_notifier, &isotp_notifier_list, notifier) {
		spin_unlock(&isotp_notifier_lock);
		isotp_notify(isotp_busy_notifier, msg, dev);
		spin_lock(&isotp_notifier_lock);
	}
	isotp_busy_notifier = NULL;
	spin_unlock(&isotp_notifier_lock);
	return NOTIFY_DONE;
}

static int isotp_init(struct sock *sk)
{
	struct isotp_sock *so = isotp_sk(sk);

	so->ifindex = 0;
	so->bound = 0;

	so->opt.flags = CAN_ISOTP_DEFAULT_FLAGS;
	so->opt.ext_address = CAN_ISOTP_DEFAULT_EXT_ADDRESS;
	so->opt.rx_ext_address = CAN_ISOTP_DEFAULT_EXT_ADDRESS;
	so->opt.rxpad_content = CAN_ISOTP_DEFAULT_PAD_CONTENT;
	so->opt.txpad_content = CAN_ISOTP_DEFAULT_PAD_CONTENT;
	so->opt.frame_txtime = CAN_ISOTP_DEFAULT_FRAME_TXTIME;
	so->frame_txtime = CAN_ISOTP_DEFAULT_FRAME_TXTIME;
	so->rxfc.bs = CAN_ISOTP_DEFAULT_RECV_BS;
	so->rxfc.stmin = CAN_ISOTP_DEFAULT_RECV_STMIN;
	so->rxfc.wftmax = CAN_ISOTP_DEFAULT_RECV_WFTMAX;
	so->ll.mtu = CAN_ISOTP_DEFAULT_LL_MTU;
	so->ll.tx_dl = CAN_ISOTP_DEFAULT_LL_TX_DL;
	so->ll.tx_flags = CAN_ISOTP_DEFAULT_LL_TX_FLAGS;

	/* set ll_dl for tx path to similar place as for rx */
	so->tx.ll_dl = so->ll.tx_dl;

	so->rx.state = ISOTP_IDLE;
	so->tx.state = ISOTP_IDLE;

	hrtimer_init(&so->rxtimer, CLOCK_MONOTONIC, HRTIMER_MODE_REL_SOFT);
	so->rxtimer.function = isotp_rx_timer_handler;
	hrtimer_init(&so->txtimer, CLOCK_MONOTONIC, HRTIMER_MODE_REL_SOFT);
	so->txtimer.function = isotp_tx_timer_handler;

	init_waitqueue_head(&so->wait);
	spin_lock_init(&so->rx_lock);

	spin_lock(&isotp_notifier_lock);
	list_add_tail(&so->notifier, &isotp_notifier_list);
	spin_unlock(&isotp_notifier_lock);

	return 0;
}

static int isotp_sock_no_ioctlcmd(struct socket *sock, unsigned int cmd,
				  unsigned long arg)
{
	/* no ioctls for socket layer -> hand it down to NIC layer */
	return -ENOIOCTLCMD;
}

static const struct proto_ops isotp_ops = {
	.family = PF_CAN,
	.release = isotp_release,
	.bind = isotp_bind,
	.connect = sock_no_connect,
	.socketpair = sock_no_socketpair,
	.accept = sock_no_accept,
	.getname = isotp_getname,
	.poll = datagram_poll,
	.ioctl = isotp_sock_no_ioctlcmd,
	.gettstamp = sock_gettstamp,
	.listen = sock_no_listen,
	.shutdown = sock_no_shutdown,
	.setsockopt = isotp_setsockopt,
	.getsockopt = isotp_getsockopt,
	.sendmsg = isotp_sendmsg,
	.recvmsg = isotp_recvmsg,
	.mmap = sock_no_mmap,
	.sendpage = sock_no_sendpage,
};

static struct proto isotp_proto __read_mostly = {
	.name = "CAN_ISOTP",
	.owner = THIS_MODULE,
	.obj_size = sizeof(struct isotp_sock),
	.init = isotp_init,
};

static const struct can_proto isotp_can_proto = {
	.type = SOCK_DGRAM,
	.protocol = CAN_ISOTP,
	.ops = &isotp_ops,
	.prot = &isotp_proto,
};

static struct notifier_block canisotp_notifier = {
	.notifier_call = isotp_notifier
};

static __init int isotp_module_init(void)
{
	int err;

	pr_info("can: isotp protocol\n");

	err = can_proto_register(&isotp_can_proto);
	if (err < 0)
		pr_err("can: registration of isotp protocol failed %pe\n", ERR_PTR(err));
	else
		register_netdevice_notifier(&canisotp_notifier);

	return err;
}

static __exit void isotp_module_exit(void)
{
	can_proto_unregister(&isotp_can_proto);
	unregister_netdevice_notifier(&canisotp_notifier);
}

module_init(isotp_module_init);
module_exit(isotp_module_exit);<|MERGE_RESOLUTION|>--- conflicted
+++ resolved
@@ -864,47 +864,6 @@
 	hrtimer_start(&so->txtimer, so->tx_gap, HRTIMER_MODE_REL_SOFT);
 }
 
-static void isotp_rcv_echo(struct sk_buff *skb, void *data)
-{
-	struct sock *sk = (struct sock *)data;
-	struct isotp_sock *so = isotp_sk(sk);
-	struct canfd_frame *cf = (struct canfd_frame *)skb->data;
-
-	/* only handle my own local echo skb's */
-	if (skb->sk != sk || so->cfecho != *(u32 *)cf->data)
-		return;
-
-	/* cancel local echo timeout */
-	hrtimer_cancel(&so->txtimer);
-
-	/* local echo skb with consecutive frame has been consumed */
-	so->cfecho = 0;
-
-	if (so->tx.idx >= so->tx.len) {
-		/* we are done */
-		so->tx.state = ISOTP_IDLE;
-		wake_up_interruptible(&so->wait);
-		return;
-	}
-
-	if (so->txfc.bs && so->tx.bs >= so->txfc.bs) {
-		/* stop and wait for FC with timeout */
-		so->tx.state = ISOTP_WAIT_FC;
-		hrtimer_start(&so->txtimer, ktime_set(1, 0),
-			      HRTIMER_MODE_REL_SOFT);
-		return;
-	}
-
-	/* no gap between data frames needed => use burst mode */
-	if (!so->tx_gap) {
-		isotp_send_cframe(so);
-		return;
-	}
-
-	/* start timer to send next consecutive frame with correct delay */
-	hrtimer_start(&so->txtimer, so->tx_gap, HRTIMER_MODE_REL_SOFT);
-}
-
 static enum hrtimer_restart isotp_tx_timer_handler(struct hrtimer *hrtimer)
 {
 	struct isotp_sock *so = container_of(hrtimer, struct isotp_sock,
@@ -1062,10 +1021,6 @@
 
 		isotp_create_fframe(cf, so, ae);
 
-<<<<<<< HEAD
-		/* start timeout for FC */
-		hrtimer_sec = 1;
-=======
 		if (isotp_bc_flags(so) == CAN_ISOTP_CF_BROADCAST) {
 			/* set timer for FC-less operation (STmin = 0) */
 			if (so->opt.flags & CAN_ISOTP_FORCE_TXSTMIN)
@@ -1097,7 +1052,6 @@
 			hrtimer_sec = 1;
 		}
 
->>>>>>> 88084a3d
 		hrtimer_start(&so->txtimer, ktime_set(hrtimer_sec, 0),
 			      HRTIMER_MODE_REL_SOFT);
 	}
@@ -1117,12 +1071,9 @@
 		if (hrtimer_sec)
 			hrtimer_cancel(&so->txtimer);
 
-<<<<<<< HEAD
-=======
 		/* reset consecutive frame echo tag */
 		so->cfecho = 0;
 
->>>>>>> 88084a3d
 		goto err_out_drop;
 	}
 
@@ -1153,8 +1104,6 @@
 	struct sock *sk = sock->sk;
 	struct sk_buff *skb;
 	struct isotp_sock *so = isotp_sk(sk);
-<<<<<<< HEAD
-	int noblock = flags & MSG_DONTWAIT;
 	int ret = 0;
 
 	if (flags & ~(MSG_DONTWAIT | MSG_TRUNC | MSG_PEEK))
@@ -1163,19 +1112,7 @@
 	if (!so->bound)
 		return -EADDRNOTAVAIL;
 
-	flags &= ~MSG_DONTWAIT;
-	skb = skb_recv_datagram(sk, flags, noblock, &ret);
-=======
-	int ret = 0;
-
-	if (flags & ~(MSG_DONTWAIT | MSG_TRUNC | MSG_PEEK))
-		return -EINVAL;
-
-	if (!so->bound)
-		return -EADDRNOTAVAIL;
-
 	skb = skb_recv_datagram(sk, flags, &ret);
->>>>>>> 88084a3d
 	if (!skb)
 		return ret;
 
@@ -1238,17 +1175,11 @@
 
 			dev = dev_get_by_index(net, so->ifindex);
 			if (dev) {
-<<<<<<< HEAD
-				can_rx_unregister(net, dev, so->rxid,
-						  SINGLE_MASK(so->rxid),
-						  isotp_rcv, sk);
-=======
 				if (isotp_register_rxid(so))
 					can_rx_unregister(net, dev, so->rxid,
 							  SINGLE_MASK(so->rxid),
 							  isotp_rcv, sk);
 
->>>>>>> 88084a3d
 				can_rx_unregister(net, dev, so->txid,
 						  SINGLE_MASK(so->txid),
 						  isotp_rcv_echo, sk);
@@ -1281,36 +1212,20 @@
 	struct net *net = sock_net(sk);
 	int ifindex;
 	struct net_device *dev;
-<<<<<<< HEAD
-	canid_t tx_id, rx_id;
-=======
 	canid_t tx_id = addr->can_addr.tp.tx_id;
 	canid_t rx_id = addr->can_addr.tp.rx_id;
->>>>>>> 88084a3d
 	int err = 0;
 	int notify_enetdown = 0;
 
 	if (len < ISOTP_MIN_NAMELEN)
 		return -EINVAL;
 
-<<<<<<< HEAD
-	/* sanitize tx/rx CAN identifiers */
-	tx_id = addr->can_addr.tp.tx_id;
-=======
 	/* sanitize tx CAN identifier */
->>>>>>> 88084a3d
 	if (tx_id & CAN_EFF_FLAG)
 		tx_id &= (CAN_EFF_FLAG | CAN_EFF_MASK);
 	else
 		tx_id &= CAN_SFF_MASK;
 
-<<<<<<< HEAD
-	rx_id = addr->can_addr.tp.rx_id;
-	if (rx_id & CAN_EFF_FLAG)
-		rx_id &= (CAN_EFF_FLAG | CAN_EFF_MASK);
-	else
-		rx_id &= CAN_SFF_MASK;
-=======
 	/* give feedback on wrong CAN-ID value */
 	if (tx_id != addr->can_addr.tp.tx_id)
 		return -EINVAL;
@@ -1326,7 +1241,6 @@
 		if (rx_id != addr->can_addr.tp.rx_id)
 			return -EINVAL;
 	}
->>>>>>> 88084a3d
 
 	if (!addr->can_ifindex)
 		return -ENODEV;
@@ -1338,17 +1252,8 @@
 		goto out;
 	}
 
-<<<<<<< HEAD
-	/* do not register frame reception for functional addressing */
-	if (so->opt.flags & CAN_ISOTP_SF_BROADCAST)
-		do_rx_reg = 0;
-
-	/* do not validate rx address for functional addressing */
-	if (do_rx_reg && rx_id == tx_id) {
-=======
 	/* ensure different CAN IDs when the rx_id is to be registered */
 	if (isotp_register_rxid(so) && rx_id == tx_id) {
->>>>>>> 88084a3d
 		err = -EADDRNOTAVAIL;
 		goto out;
 	}
@@ -1373,18 +1278,11 @@
 
 	ifindex = dev->ifindex;
 
-<<<<<<< HEAD
-	if (do_rx_reg) {
-		can_rx_register(net, dev, rx_id, SINGLE_MASK(rx_id),
-				isotp_rcv, sk, "isotp", sk);
-
-=======
 	if (isotp_register_rxid(so))
 		can_rx_register(net, dev, rx_id, SINGLE_MASK(rx_id),
 				isotp_rcv, sk, "isotp", sk);
 
 	if (isotp_register_txecho(so)) {
->>>>>>> 88084a3d
 		/* no consecutive frame echo skb in flight */
 		so->cfecho = 0;
 
@@ -1453,8 +1351,6 @@
 		if (!(so->opt.flags & CAN_ISOTP_RX_EXT_ADDR))
 			so->opt.rx_ext_address = so->opt.ext_address;
 
-<<<<<<< HEAD
-=======
 		/* these broadcast flags are not allowed together */
 		if (isotp_bc_flags(so) == ISOTP_ALL_BC_FLAGS) {
 			/* CAN_ISOTP_SF_BROADCAST is prioritized */
@@ -1464,7 +1360,6 @@
 			ret = -EINVAL;
 		}
 
->>>>>>> 88084a3d
 		/* check for frame_txtime changes (0 => no changes) */
 		if (so->opt.frame_txtime) {
 			if (so->opt.frame_txtime == CAN_ISOTP_FRAME_TXTIME_ZERO)
@@ -1615,19 +1510,12 @@
 	case NETDEV_UNREGISTER:
 		lock_sock(sk);
 		/* remove current filters & unregister */
-<<<<<<< HEAD
-		if (so->bound && (!(so->opt.flags & CAN_ISOTP_SF_BROADCAST))) {
-			can_rx_unregister(dev_net(dev), dev, so->rxid,
-					  SINGLE_MASK(so->rxid),
-					  isotp_rcv, sk);
-=======
 		if (so->bound && isotp_register_txecho(so)) {
 			if (isotp_register_rxid(so))
 				can_rx_unregister(dev_net(dev), dev, so->rxid,
 						  SINGLE_MASK(so->rxid),
 						  isotp_rcv, sk);
 
->>>>>>> 88084a3d
 			can_rx_unregister(dev_net(dev), dev, so->txid,
 					  SINGLE_MASK(so->txid),
 					  isotp_rcv_echo, sk);
