// SPDX-License-Identifier: GPL-2.0-or-later
/*
 * INET		An implementation of the TCP/IP protocol suite for the LINUX
 *		operating system.  INET is implemented using the  BSD Socket
 *		interface as the means of communication with the user level.
 *
 *		Implementation of the Transmission Control Protocol(TCP).
 *
 * Authors:	Ross Biro
 *		Fred N. van Kempen, <waltje@uWalt.NL.Mugnet.ORG>
 *		Mark Evans, <evansmp@uhura.aston.ac.uk>
 *		Corey Minyard <wf-rch!minyard@relay.EU.net>
 *		Florian La Roche, <flla@stud.uni-sb.de>
 *		Charles Hedrick, <hedrick@klinzhai.rutgers.edu>
 *		Linus Torvalds, <torvalds@cs.helsinki.fi>
 *		Alan Cox, <gw4pts@gw4pts.ampr.org>
 *		Matthew Dillon, <dillon@apollo.west.oic.com>
 *		Arnt Gulbrandsen, <agulbra@nvg.unit.no>
 *		Jorge Cwik, <jorge@laser.satlink.net>
 *
 * Fixes:
 *		Alan Cox	:	Numerous verify_area() calls
 *		Alan Cox	:	Set the ACK bit on a reset
 *		Alan Cox	:	Stopped it crashing if it closed while
 *					sk->inuse=1 and was trying to connect
 *					(tcp_err()).
 *		Alan Cox	:	All icmp error handling was broken
 *					pointers passed where wrong and the
 *					socket was looked up backwards. Nobody
 *					tested any icmp error code obviously.
 *		Alan Cox	:	tcp_err() now handled properly. It
 *					wakes people on errors. poll
 *					behaves and the icmp error race
 *					has gone by moving it into sock.c
 *		Alan Cox	:	tcp_send_reset() fixed to work for
 *					everything not just packets for
 *					unknown sockets.
 *		Alan Cox	:	tcp option processing.
 *		Alan Cox	:	Reset tweaked (still not 100%) [Had
 *					syn rule wrong]
 *		Herp Rosmanith  :	More reset fixes
 *		Alan Cox	:	No longer acks invalid rst frames.
 *					Acking any kind of RST is right out.
 *		Alan Cox	:	Sets an ignore me flag on an rst
 *					receive otherwise odd bits of prattle
 *					escape still
 *		Alan Cox	:	Fixed another acking RST frame bug.
 *					Should stop LAN workplace lockups.
 *		Alan Cox	: 	Some tidyups using the new skb list
 *					facilities
 *		Alan Cox	:	sk->keepopen now seems to work
 *		Alan Cox	:	Pulls options out correctly on accepts
 *		Alan Cox	:	Fixed assorted sk->rqueue->next errors
 *		Alan Cox	:	PSH doesn't end a TCP read. Switched a
 *					bit to skb ops.
 *		Alan Cox	:	Tidied tcp_data to avoid a potential
 *					nasty.
 *		Alan Cox	:	Added some better commenting, as the
 *					tcp is hard to follow
 *		Alan Cox	:	Removed incorrect check for 20 * psh
 *	Michael O'Reilly	:	ack < copied bug fix.
 *	Johannes Stille		:	Misc tcp fixes (not all in yet).
 *		Alan Cox	:	FIN with no memory -> CRASH
 *		Alan Cox	:	Added socket option proto entries.
 *					Also added awareness of them to accept.
 *		Alan Cox	:	Added TCP options (SOL_TCP)
 *		Alan Cox	:	Switched wakeup calls to callbacks,
 *					so the kernel can layer network
 *					sockets.
 *		Alan Cox	:	Use ip_tos/ip_ttl settings.
 *		Alan Cox	:	Handle FIN (more) properly (we hope).
 *		Alan Cox	:	RST frames sent on unsynchronised
 *					state ack error.
 *		Alan Cox	:	Put in missing check for SYN bit.
 *		Alan Cox	:	Added tcp_select_window() aka NET2E
 *					window non shrink trick.
 *		Alan Cox	:	Added a couple of small NET2E timer
 *					fixes
 *		Charles Hedrick :	TCP fixes
 *		Toomas Tamm	:	TCP window fixes
 *		Alan Cox	:	Small URG fix to rlogin ^C ack fight
 *		Charles Hedrick	:	Rewrote most of it to actually work
 *		Linus		:	Rewrote tcp_read() and URG handling
 *					completely
 *		Gerhard Koerting:	Fixed some missing timer handling
 *		Matthew Dillon  :	Reworked TCP machine states as per RFC
 *		Gerhard Koerting:	PC/TCP workarounds
 *		Adam Caldwell	:	Assorted timer/timing errors
 *		Matthew Dillon	:	Fixed another RST bug
 *		Alan Cox	:	Move to kernel side addressing changes.
 *		Alan Cox	:	Beginning work on TCP fastpathing
 *					(not yet usable)
 *		Arnt Gulbrandsen:	Turbocharged tcp_check() routine.
 *		Alan Cox	:	TCP fast path debugging
 *		Alan Cox	:	Window clamping
 *		Michael Riepe	:	Bug in tcp_check()
 *		Matt Dillon	:	More TCP improvements and RST bug fixes
 *		Matt Dillon	:	Yet more small nasties remove from the
 *					TCP code (Be very nice to this man if
 *					tcp finally works 100%) 8)
 *		Alan Cox	:	BSD accept semantics.
 *		Alan Cox	:	Reset on closedown bug.
 *	Peter De Schrijver	:	ENOTCONN check missing in tcp_sendto().
 *		Michael Pall	:	Handle poll() after URG properly in
 *					all cases.
 *		Michael Pall	:	Undo the last fix in tcp_read_urg()
 *					(multi URG PUSH broke rlogin).
 *		Michael Pall	:	Fix the multi URG PUSH problem in
 *					tcp_readable(), poll() after URG
 *					works now.
 *		Michael Pall	:	recv(...,MSG_OOB) never blocks in the
 *					BSD api.
 *		Alan Cox	:	Changed the semantics of sk->socket to
 *					fix a race and a signal problem with
 *					accept() and async I/O.
 *		Alan Cox	:	Relaxed the rules on tcp_sendto().
 *		Yury Shevchuk	:	Really fixed accept() blocking problem.
 *		Craig I. Hagan  :	Allow for BSD compatible TIME_WAIT for
 *					clients/servers which listen in on
 *					fixed ports.
 *		Alan Cox	:	Cleaned the above up and shrank it to
 *					a sensible code size.
 *		Alan Cox	:	Self connect lockup fix.
 *		Alan Cox	:	No connect to multicast.
 *		Ross Biro	:	Close unaccepted children on master
 *					socket close.
 *		Alan Cox	:	Reset tracing code.
 *		Alan Cox	:	Spurious resets on shutdown.
 *		Alan Cox	:	Giant 15 minute/60 second timer error
 *		Alan Cox	:	Small whoops in polling before an
 *					accept.
 *		Alan Cox	:	Kept the state trace facility since
 *					it's handy for debugging.
 *		Alan Cox	:	More reset handler fixes.
 *		Alan Cox	:	Started rewriting the code based on
 *					the RFC's for other useful protocol
 *					references see: Comer, KA9Q NOS, and
 *					for a reference on the difference
 *					between specifications and how BSD
 *					works see the 4.4lite source.
 *		A.N.Kuznetsov	:	Don't time wait on completion of tidy
 *					close.
 *		Linus Torvalds	:	Fin/Shutdown & copied_seq changes.
 *		Linus Torvalds	:	Fixed BSD port reuse to work first syn
 *		Alan Cox	:	Reimplemented timers as per the RFC
 *					and using multiple timers for sanity.
 *		Alan Cox	:	Small bug fixes, and a lot of new
 *					comments.
 *		Alan Cox	:	Fixed dual reader crash by locking
 *					the buffers (much like datagram.c)
 *		Alan Cox	:	Fixed stuck sockets in probe. A probe
 *					now gets fed up of retrying without
 *					(even a no space) answer.
 *		Alan Cox	:	Extracted closing code better
 *		Alan Cox	:	Fixed the closing state machine to
 *					resemble the RFC.
 *		Alan Cox	:	More 'per spec' fixes.
 *		Jorge Cwik	:	Even faster checksumming.
 *		Alan Cox	:	tcp_data() doesn't ack illegal PSH
 *					only frames. At least one pc tcp stack
 *					generates them.
 *		Alan Cox	:	Cache last socket.
 *		Alan Cox	:	Per route irtt.
 *		Matt Day	:	poll()->select() match BSD precisely on error
 *		Alan Cox	:	New buffers
 *		Marc Tamsky	:	Various sk->prot->retransmits and
 *					sk->retransmits misupdating fixed.
 *					Fixed tcp_write_timeout: stuck close,
 *					and TCP syn retries gets used now.
 *		Mark Yarvis	:	In tcp_read_wakeup(), don't send an
 *					ack if state is TCP_CLOSED.
 *		Alan Cox	:	Look up device on a retransmit - routes may
 *					change. Doesn't yet cope with MSS shrink right
 *					but it's a start!
 *		Marc Tamsky	:	Closing in closing fixes.
 *		Mike Shaver	:	RFC1122 verifications.
 *		Alan Cox	:	rcv_saddr errors.
 *		Alan Cox	:	Block double connect().
 *		Alan Cox	:	Small hooks for enSKIP.
 *		Alexey Kuznetsov:	Path MTU discovery.
 *		Alan Cox	:	Support soft errors.
 *		Alan Cox	:	Fix MTU discovery pathological case
 *					when the remote claims no mtu!
 *		Marc Tamsky	:	TCP_CLOSE fix.
 *		Colin (G3TNE)	:	Send a reset on syn ack replies in
 *					window but wrong (fixes NT lpd problems)
 *		Pedro Roque	:	Better TCP window handling, delayed ack.
 *		Joerg Reuter	:	No modification of locked buffers in
 *					tcp_do_retransmit()
 *		Eric Schenk	:	Changed receiver side silly window
 *					avoidance algorithm to BSD style
 *					algorithm. This doubles throughput
 *					against machines running Solaris,
 *					and seems to result in general
 *					improvement.
 *	Stefan Magdalinski	:	adjusted tcp_readable() to fix FIONREAD
 *	Willy Konynenberg	:	Transparent proxying support.
 *	Mike McLagan		:	Routing by source
 *		Keith Owens	:	Do proper merging with partial SKB's in
 *					tcp_do_sendmsg to avoid burstiness.
 *		Eric Schenk	:	Fix fast close down bug with
 *					shutdown() followed by close().
 *		Andi Kleen 	:	Make poll agree with SIGIO
 *	Salvatore Sanfilippo	:	Support SO_LINGER with linger == 1 and
 *					lingertime == 0 (RFC 793 ABORT Call)
 *	Hirokazu Takahashi	:	Use copy_from_user() instead of
 *					csum_and_copy_from_user() if possible.
 *
 * Description of States:
 *
 *	TCP_SYN_SENT		sent a connection request, waiting for ack
 *
 *	TCP_SYN_RECV		received a connection request, sent ack,
 *				waiting for final ack in three-way handshake.
 *
 *	TCP_ESTABLISHED		connection established
 *
 *	TCP_FIN_WAIT1		our side has shutdown, waiting to complete
 *				transmission of remaining buffered data
 *
 *	TCP_FIN_WAIT2		all buffered data sent, waiting for remote
 *				to shutdown
 *
 *	TCP_CLOSING		both sides have shutdown but we still have
 *				data we have to finish sending
 *
 *	TCP_TIME_WAIT		timeout to catch resent junk before entering
 *				closed, can only be entered from FIN_WAIT2
 *				or CLOSING.  Required because the other end
 *				may not have gotten our last ACK causing it
 *				to retransmit the data packet (which we ignore)
 *
 *	TCP_CLOSE_WAIT		remote side has shutdown and is waiting for
 *				us to finish writing our data and to shutdown
 *				(we have to close() to move on to LAST_ACK)
 *
 *	TCP_LAST_ACK		out side has shutdown after remote has
 *				shutdown.  There may still be data in our
 *				buffer that we have to finish sending
 *
 *	TCP_CLOSE		socket is finished
 */

#define pr_fmt(fmt) "TCP: " fmt

#include <crypto/hash.h>
#include <linux/kernel.h>
#include <linux/module.h>
#include <linux/types.h>
#include <linux/fcntl.h>
#include <linux/poll.h>
#include <linux/inet_diag.h>
#include <linux/init.h>
#include <linux/fs.h>
#include <linux/skbuff.h>
#include <linux/scatterlist.h>
#include <linux/splice.h>
#include <linux/net.h>
#include <linux/socket.h>
#include <linux/random.h>
#include <linux/memblock.h>
#include <linux/highmem.h>
#include <linux/cache.h>
#include <linux/err.h>
#include <linux/time.h>
#include <linux/slab.h>
#include <linux/errqueue.h>
#include <linux/static_key.h>
#include <linux/btf.h>

#include <net/icmp.h>
#include <net/inet_common.h>
#include <net/tcp.h>
#include <net/mptcp.h>
#include <net/proto_memory.h>
#include <net/xfrm.h>
#include <net/ip.h>
#include <net/sock.h>
#include <net/rstreason.h>

#include <linux/uaccess.h>
#include <asm/ioctls.h>
#include <net/busy_poll.h>
<<<<<<< HEAD
=======
#include <net/hotdata.h>
>>>>>>> 0c383648
#include <net/rps.h>

/* Track pending CMSGs. */
enum {
	TCP_CMSG_INQ = 1,
	TCP_CMSG_TS = 2
};

DEFINE_PER_CPU(unsigned int, tcp_orphan_count);
EXPORT_PER_CPU_SYMBOL_GPL(tcp_orphan_count);

DEFINE_PER_CPU(u32, tcp_tw_isn);
EXPORT_PER_CPU_SYMBOL_GPL(tcp_tw_isn);

long sysctl_tcp_mem[3] __read_mostly;
EXPORT_SYMBOL(sysctl_tcp_mem);

atomic_long_t tcp_memory_allocated ____cacheline_aligned_in_smp;	/* Current allocated memory. */
EXPORT_SYMBOL(tcp_memory_allocated);
DEFINE_PER_CPU(int, tcp_memory_per_cpu_fw_alloc);
EXPORT_PER_CPU_SYMBOL_GPL(tcp_memory_per_cpu_fw_alloc);

#if IS_ENABLED(CONFIG_SMC)
DEFINE_STATIC_KEY_FALSE(tcp_have_smc);
EXPORT_SYMBOL(tcp_have_smc);
#endif

/*
 * Current number of TCP sockets.
 */
struct percpu_counter tcp_sockets_allocated ____cacheline_aligned_in_smp;
EXPORT_SYMBOL(tcp_sockets_allocated);

/*
 * TCP splice context
 */
struct tcp_splice_state {
	struct pipe_inode_info *pipe;
	size_t len;
	unsigned int flags;
};

/*
 * Pressure flag: try to collapse.
 * Technical note: it is used by multiple contexts non atomically.
 * All the __sk_mem_schedule() is of this nature: accounting
 * is strict, actions are advisory and have some latency.
 */
unsigned long tcp_memory_pressure __read_mostly;
EXPORT_SYMBOL_GPL(tcp_memory_pressure);

void tcp_enter_memory_pressure(struct sock *sk)
{
	unsigned long val;

	if (READ_ONCE(tcp_memory_pressure))
		return;
	val = jiffies;

	if (!val)
		val--;
	if (!cmpxchg(&tcp_memory_pressure, 0, val))
		NET_INC_STATS(sock_net(sk), LINUX_MIB_TCPMEMORYPRESSURES);
}
EXPORT_SYMBOL_GPL(tcp_enter_memory_pressure);

void tcp_leave_memory_pressure(struct sock *sk)
{
	unsigned long val;

	if (!READ_ONCE(tcp_memory_pressure))
		return;
	val = xchg(&tcp_memory_pressure, 0);
	if (val)
		NET_ADD_STATS(sock_net(sk), LINUX_MIB_TCPMEMORYPRESSURESCHRONO,
			      jiffies_to_msecs(jiffies - val));
}
EXPORT_SYMBOL_GPL(tcp_leave_memory_pressure);

/* Convert seconds to retransmits based on initial and max timeout */
static u8 secs_to_retrans(int seconds, int timeout, int rto_max)
{
	u8 res = 0;

	if (seconds > 0) {
		int period = timeout;

		res = 1;
		while (seconds > period && res < 255) {
			res++;
			timeout <<= 1;
			if (timeout > rto_max)
				timeout = rto_max;
			period += timeout;
		}
	}
	return res;
}

/* Convert retransmits to seconds based on initial and max timeout */
static int retrans_to_secs(u8 retrans, int timeout, int rto_max)
{
	int period = 0;

	if (retrans > 0) {
		period = timeout;
		while (--retrans) {
			timeout <<= 1;
			if (timeout > rto_max)
				timeout = rto_max;
			period += timeout;
		}
	}
	return period;
}

static u64 tcp_compute_delivery_rate(const struct tcp_sock *tp)
{
	u32 rate = READ_ONCE(tp->rate_delivered);
	u32 intv = READ_ONCE(tp->rate_interval_us);
	u64 rate64 = 0;

	if (rate && intv) {
		rate64 = (u64)rate * tp->mss_cache * USEC_PER_SEC;
		do_div(rate64, intv);
	}
	return rate64;
}

/* Address-family independent initialization for a tcp_sock.
 *
 * NOTE: A lot of things set to zero explicitly by call to
 *       sk_alloc() so need not be done here.
 */
void tcp_init_sock(struct sock *sk)
{
	struct inet_connection_sock *icsk = inet_csk(sk);
	struct tcp_sock *tp = tcp_sk(sk);

	tp->out_of_order_queue = RB_ROOT;
	sk->tcp_rtx_queue = RB_ROOT;
	tcp_init_xmit_timers(sk);
	INIT_LIST_HEAD(&tp->tsq_node);
	INIT_LIST_HEAD(&tp->tsorted_sent_queue);

	icsk->icsk_rto = TCP_TIMEOUT_INIT;
	icsk->icsk_rto_min = TCP_RTO_MIN;
	icsk->icsk_delack_max = TCP_DELACK_MAX;
	tp->mdev_us = jiffies_to_usecs(TCP_TIMEOUT_INIT);
	minmax_reset(&tp->rtt_min, tcp_jiffies32, ~0U);

	/* So many TCP implementations out there (incorrectly) count the
	 * initial SYN frame in their delayed-ACK and congestion control
	 * algorithms that we must have the following bandaid to talk
	 * efficiently to them.  -DaveM
	 */
	tcp_snd_cwnd_set(tp, TCP_INIT_CWND);

	/* There's a bubble in the pipe until at least the first ACK. */
	tp->app_limited = ~0U;
	tp->rate_app_limited = 1;

	/* See draft-stevens-tcpca-spec-01 for discussion of the
	 * initialization of these values.
	 */
	tp->snd_ssthresh = TCP_INFINITE_SSTHRESH;
	tp->snd_cwnd_clamp = ~0;
	tp->mss_cache = TCP_MSS_DEFAULT;

	tp->reordering = READ_ONCE(sock_net(sk)->ipv4.sysctl_tcp_reordering);
	tcp_assign_congestion_control(sk);

	tp->tsoffset = 0;
	tp->rack.reo_wnd_steps = 1;

	sk->sk_write_space = sk_stream_write_space;
	sock_set_flag(sk, SOCK_USE_WRITE_QUEUE);

	icsk->icsk_sync_mss = tcp_sync_mss;

	WRITE_ONCE(sk->sk_sndbuf, READ_ONCE(sock_net(sk)->ipv4.sysctl_tcp_wmem[1]));
	WRITE_ONCE(sk->sk_rcvbuf, READ_ONCE(sock_net(sk)->ipv4.sysctl_tcp_rmem[1]));
	tcp_scaling_ratio_init(sk);

	set_bit(SOCK_SUPPORT_ZC, &sk->sk_socket->flags);
	sk_sockets_allocated_inc(sk);
}
EXPORT_SYMBOL(tcp_init_sock);

static void tcp_tx_timestamp(struct sock *sk, u16 tsflags)
{
	struct sk_buff *skb = tcp_write_queue_tail(sk);

	if (tsflags && skb) {
		struct skb_shared_info *shinfo = skb_shinfo(skb);
		struct tcp_skb_cb *tcb = TCP_SKB_CB(skb);

		sock_tx_timestamp(sk, tsflags, &shinfo->tx_flags);
		if (tsflags & SOF_TIMESTAMPING_TX_ACK)
			tcb->txstamp_ack = 1;
		if (tsflags & SOF_TIMESTAMPING_TX_RECORD_MASK)
			shinfo->tskey = TCP_SKB_CB(skb)->seq + skb->len - 1;
	}
}

static bool tcp_stream_is_readable(struct sock *sk, int target)
{
	if (tcp_epollin_ready(sk, target))
		return true;
	return sk_is_readable(sk);
}

/*
 *	Wait for a TCP event.
 *
 *	Note that we don't need to lock the socket, as the upper poll layers
 *	take care of normal races (between the test and the event) and we don't
 *	go look at any of the socket buffers directly.
 */
__poll_t tcp_poll(struct file *file, struct socket *sock, poll_table *wait)
{
	__poll_t mask;
	struct sock *sk = sock->sk;
	const struct tcp_sock *tp = tcp_sk(sk);
	u8 shutdown;
	int state;

	sock_poll_wait(file, sock, wait);

	state = inet_sk_state_load(sk);
	if (state == TCP_LISTEN)
		return inet_csk_listen_poll(sk);

	/* Socket is not locked. We are protected from async events
	 * by poll logic and correct handling of state changes
	 * made by other threads is impossible in any case.
	 */

	mask = 0;

	/*
	 * EPOLLHUP is certainly not done right. But poll() doesn't
	 * have a notion of HUP in just one direction, and for a
	 * socket the read side is more interesting.
	 *
	 * Some poll() documentation says that EPOLLHUP is incompatible
	 * with the EPOLLOUT/POLLWR flags, so somebody should check this
	 * all. But careful, it tends to be safer to return too many
	 * bits than too few, and you can easily break real applications
	 * if you don't tell them that something has hung up!
	 *
	 * Check-me.
	 *
	 * Check number 1. EPOLLHUP is _UNMASKABLE_ event (see UNIX98 and
	 * our fs/select.c). It means that after we received EOF,
	 * poll always returns immediately, making impossible poll() on write()
	 * in state CLOSE_WAIT. One solution is evident --- to set EPOLLHUP
	 * if and only if shutdown has been made in both directions.
	 * Actually, it is interesting to look how Solaris and DUX
	 * solve this dilemma. I would prefer, if EPOLLHUP were maskable,
	 * then we could set it on SND_SHUTDOWN. BTW examples given
	 * in Stevens' books assume exactly this behaviour, it explains
	 * why EPOLLHUP is incompatible with EPOLLOUT.	--ANK
	 *
	 * NOTE. Check for TCP_CLOSE is added. The goal is to prevent
	 * blocking on fresh not-connected or disconnected socket. --ANK
	 */
	shutdown = READ_ONCE(sk->sk_shutdown);
	if (shutdown == SHUTDOWN_MASK || state == TCP_CLOSE)
		mask |= EPOLLHUP;
	if (shutdown & RCV_SHUTDOWN)
		mask |= EPOLLIN | EPOLLRDNORM | EPOLLRDHUP;

	/* Connected or passive Fast Open socket? */
	if (state != TCP_SYN_SENT &&
	    (state != TCP_SYN_RECV || rcu_access_pointer(tp->fastopen_rsk))) {
		int target = sock_rcvlowat(sk, 0, INT_MAX);
		u16 urg_data = READ_ONCE(tp->urg_data);

		if (unlikely(urg_data) &&
		    READ_ONCE(tp->urg_seq) == READ_ONCE(tp->copied_seq) &&
		    !sock_flag(sk, SOCK_URGINLINE))
			target++;

		if (tcp_stream_is_readable(sk, target))
			mask |= EPOLLIN | EPOLLRDNORM;

		if (!(shutdown & SEND_SHUTDOWN)) {
			if (__sk_stream_is_writeable(sk, 1)) {
				mask |= EPOLLOUT | EPOLLWRNORM;
			} else {  /* send SIGIO later */
				sk_set_bit(SOCKWQ_ASYNC_NOSPACE, sk);
				set_bit(SOCK_NOSPACE, &sk->sk_socket->flags);

				/* Race breaker. If space is freed after
				 * wspace test but before the flags are set,
				 * IO signal will be lost. Memory barrier
				 * pairs with the input side.
				 */
				smp_mb__after_atomic();
				if (__sk_stream_is_writeable(sk, 1))
					mask |= EPOLLOUT | EPOLLWRNORM;
			}
		} else
			mask |= EPOLLOUT | EPOLLWRNORM;

		if (urg_data & TCP_URG_VALID)
			mask |= EPOLLPRI;
	} else if (state == TCP_SYN_SENT &&
		   inet_test_bit(DEFER_CONNECT, sk)) {
		/* Active TCP fastopen socket with defer_connect
		 * Return EPOLLOUT so application can call write()
		 * in order for kernel to generate SYN+data
		 */
		mask |= EPOLLOUT | EPOLLWRNORM;
	}
	/* This barrier is coupled with smp_wmb() in tcp_reset() */
	smp_rmb();
	if (READ_ONCE(sk->sk_err) ||
	    !skb_queue_empty_lockless(&sk->sk_error_queue))
		mask |= EPOLLERR;

	return mask;
}
EXPORT_SYMBOL(tcp_poll);

int tcp_ioctl(struct sock *sk, int cmd, int *karg)
{
	struct tcp_sock *tp = tcp_sk(sk);
	int answ;
	bool slow;

	switch (cmd) {
	case SIOCINQ:
		if (sk->sk_state == TCP_LISTEN)
			return -EINVAL;

		slow = lock_sock_fast(sk);
		answ = tcp_inq(sk);
		unlock_sock_fast(sk, slow);
		break;
	case SIOCATMARK:
		answ = READ_ONCE(tp->urg_data) &&
		       READ_ONCE(tp->urg_seq) == READ_ONCE(tp->copied_seq);
		break;
	case SIOCOUTQ:
		if (sk->sk_state == TCP_LISTEN)
			return -EINVAL;

		if ((1 << sk->sk_state) & (TCPF_SYN_SENT | TCPF_SYN_RECV))
			answ = 0;
		else
			answ = READ_ONCE(tp->write_seq) - tp->snd_una;
		break;
	case SIOCOUTQNSD:
		if (sk->sk_state == TCP_LISTEN)
			return -EINVAL;

		if ((1 << sk->sk_state) & (TCPF_SYN_SENT | TCPF_SYN_RECV))
			answ = 0;
		else
			answ = READ_ONCE(tp->write_seq) -
			       READ_ONCE(tp->snd_nxt);
		break;
	default:
		return -ENOIOCTLCMD;
	}

	*karg = answ;
	return 0;
}
EXPORT_SYMBOL(tcp_ioctl);

void tcp_mark_push(struct tcp_sock *tp, struct sk_buff *skb)
{
	TCP_SKB_CB(skb)->tcp_flags |= TCPHDR_PSH;
	tp->pushed_seq = tp->write_seq;
}

static inline bool forced_push(const struct tcp_sock *tp)
{
	return after(tp->write_seq, tp->pushed_seq + (tp->max_window >> 1));
}

void tcp_skb_entail(struct sock *sk, struct sk_buff *skb)
{
	struct tcp_sock *tp = tcp_sk(sk);
	struct tcp_skb_cb *tcb = TCP_SKB_CB(skb);

	tcb->seq     = tcb->end_seq = tp->write_seq;
	tcb->tcp_flags = TCPHDR_ACK;
	__skb_header_release(skb);
	tcp_add_write_queue_tail(sk, skb);
	sk_wmem_queued_add(sk, skb->truesize);
	sk_mem_charge(sk, skb->truesize);
	if (tp->nonagle & TCP_NAGLE_PUSH)
		tp->nonagle &= ~TCP_NAGLE_PUSH;

	tcp_slow_start_after_idle_check(sk);
}

static inline void tcp_mark_urg(struct tcp_sock *tp, int flags)
{
	if (flags & MSG_OOB)
		tp->snd_up = tp->write_seq;
}

/* If a not yet filled skb is pushed, do not send it if
 * we have data packets in Qdisc or NIC queues :
 * Because TX completion will happen shortly, it gives a chance
 * to coalesce future sendmsg() payload into this skb, without
 * need for a timer, and with no latency trade off.
 * As packets containing data payload have a bigger truesize
 * than pure acks (dataless) packets, the last checks prevent
 * autocorking if we only have an ACK in Qdisc/NIC queues,
 * or if TX completion was delayed after we processed ACK packet.
 */
static bool tcp_should_autocork(struct sock *sk, struct sk_buff *skb,
				int size_goal)
{
	return skb->len < size_goal &&
	       READ_ONCE(sock_net(sk)->ipv4.sysctl_tcp_autocorking) &&
	       !tcp_rtx_queue_empty(sk) &&
	       refcount_read(&sk->sk_wmem_alloc) > skb->truesize &&
	       tcp_skb_can_collapse_to(skb);
}

void tcp_push(struct sock *sk, int flags, int mss_now,
	      int nonagle, int size_goal)
{
	struct tcp_sock *tp = tcp_sk(sk);
	struct sk_buff *skb;

	skb = tcp_write_queue_tail(sk);
	if (!skb)
		return;
	if (!(flags & MSG_MORE) || forced_push(tp))
		tcp_mark_push(tp, skb);

	tcp_mark_urg(tp, flags);

	if (tcp_should_autocork(sk, skb, size_goal)) {

		/* avoid atomic op if TSQ_THROTTLED bit is already set */
		if (!test_bit(TSQ_THROTTLED, &sk->sk_tsq_flags)) {
			NET_INC_STATS(sock_net(sk), LINUX_MIB_TCPAUTOCORKING);
			set_bit(TSQ_THROTTLED, &sk->sk_tsq_flags);
			smp_mb__after_atomic();
		}
		/* It is possible TX completion already happened
		 * before we set TSQ_THROTTLED.
		 */
		if (refcount_read(&sk->sk_wmem_alloc) > skb->truesize)
			return;
	}

	if (flags & MSG_MORE)
		nonagle = TCP_NAGLE_CORK;

	__tcp_push_pending_frames(sk, mss_now, nonagle);
}

static int tcp_splice_data_recv(read_descriptor_t *rd_desc, struct sk_buff *skb,
				unsigned int offset, size_t len)
{
	struct tcp_splice_state *tss = rd_desc->arg.data;
	int ret;

	ret = skb_splice_bits(skb, skb->sk, offset, tss->pipe,
			      min(rd_desc->count, len), tss->flags);
	if (ret > 0)
		rd_desc->count -= ret;
	return ret;
}

static int __tcp_splice_read(struct sock *sk, struct tcp_splice_state *tss)
{
	/* Store TCP splice context information in read_descriptor_t. */
	read_descriptor_t rd_desc = {
		.arg.data = tss,
		.count	  = tss->len,
	};

	return tcp_read_sock(sk, &rd_desc, tcp_splice_data_recv);
}

/**
 *  tcp_splice_read - splice data from TCP socket to a pipe
 * @sock:	socket to splice from
 * @ppos:	position (not valid)
 * @pipe:	pipe to splice to
 * @len:	number of bytes to splice
 * @flags:	splice modifier flags
 *
 * Description:
 *    Will read pages from given socket and fill them into a pipe.
 *
 **/
ssize_t tcp_splice_read(struct socket *sock, loff_t *ppos,
			struct pipe_inode_info *pipe, size_t len,
			unsigned int flags)
{
	struct sock *sk = sock->sk;
	struct tcp_splice_state tss = {
		.pipe = pipe,
		.len = len,
		.flags = flags,
	};
	long timeo;
	ssize_t spliced;
	int ret;

	sock_rps_record_flow(sk);
	/*
	 * We can't seek on a socket input
	 */
	if (unlikely(*ppos))
		return -ESPIPE;

	ret = spliced = 0;

	lock_sock(sk);

	timeo = sock_rcvtimeo(sk, sock->file->f_flags & O_NONBLOCK);
	while (tss.len) {
		ret = __tcp_splice_read(sk, &tss);
		if (ret < 0)
			break;
		else if (!ret) {
			if (spliced)
				break;
			if (sock_flag(sk, SOCK_DONE))
				break;
			if (sk->sk_err) {
				ret = sock_error(sk);
				break;
			}
			if (sk->sk_shutdown & RCV_SHUTDOWN)
				break;
			if (sk->sk_state == TCP_CLOSE) {
				/*
				 * This occurs when user tries to read
				 * from never connected socket.
				 */
				ret = -ENOTCONN;
				break;
			}
			if (!timeo) {
				ret = -EAGAIN;
				break;
			}
			/* if __tcp_splice_read() got nothing while we have
			 * an skb in receive queue, we do not want to loop.
			 * This might happen with URG data.
			 */
			if (!skb_queue_empty(&sk->sk_receive_queue))
				break;
			ret = sk_wait_data(sk, &timeo, NULL);
			if (ret < 0)
				break;
			if (signal_pending(current)) {
				ret = sock_intr_errno(timeo);
				break;
			}
			continue;
		}
		tss.len -= ret;
		spliced += ret;

		if (!tss.len || !timeo)
			break;
		release_sock(sk);
		lock_sock(sk);

		if (sk->sk_err || sk->sk_state == TCP_CLOSE ||
		    (sk->sk_shutdown & RCV_SHUTDOWN) ||
		    signal_pending(current))
			break;
	}

	release_sock(sk);

	if (spliced)
		return spliced;

	return ret;
}
EXPORT_SYMBOL(tcp_splice_read);

struct sk_buff *tcp_stream_alloc_skb(struct sock *sk, gfp_t gfp,
				     bool force_schedule)
{
	struct sk_buff *skb;

	skb = alloc_skb_fclone(MAX_TCP_HEADER, gfp);
	if (likely(skb)) {
		bool mem_scheduled;

		skb->truesize = SKB_TRUESIZE(skb_end_offset(skb));
		if (force_schedule) {
			mem_scheduled = true;
			sk_forced_mem_schedule(sk, skb->truesize);
		} else {
			mem_scheduled = sk_wmem_schedule(sk, skb->truesize);
		}
		if (likely(mem_scheduled)) {
			skb_reserve(skb, MAX_TCP_HEADER);
			skb->ip_summed = CHECKSUM_PARTIAL;
			INIT_LIST_HEAD(&skb->tcp_tsorted_anchor);
			return skb;
		}
		__kfree_skb(skb);
	} else {
		sk->sk_prot->enter_memory_pressure(sk);
		sk_stream_moderate_sndbuf(sk);
	}
	return NULL;
}

static unsigned int tcp_xmit_size_goal(struct sock *sk, u32 mss_now,
				       int large_allowed)
{
	struct tcp_sock *tp = tcp_sk(sk);
	u32 new_size_goal, size_goal;

	if (!large_allowed)
		return mss_now;

	/* Note : tcp_tso_autosize() will eventually split this later */
	new_size_goal = tcp_bound_to_half_wnd(tp, sk->sk_gso_max_size);

	/* We try hard to avoid divides here */
	size_goal = tp->gso_segs * mss_now;
	if (unlikely(new_size_goal < size_goal ||
		     new_size_goal >= size_goal + mss_now)) {
		tp->gso_segs = min_t(u16, new_size_goal / mss_now,
				     sk->sk_gso_max_segs);
		size_goal = tp->gso_segs * mss_now;
	}

	return max(size_goal, mss_now);
}

int tcp_send_mss(struct sock *sk, int *size_goal, int flags)
{
	int mss_now;

	mss_now = tcp_current_mss(sk);
	*size_goal = tcp_xmit_size_goal(sk, mss_now, !(flags & MSG_OOB));

	return mss_now;
}

/* In some cases, sendmsg() could have added an skb to the write queue,
 * but failed adding payload on it. We need to remove it to consume less
 * memory, but more importantly be able to generate EPOLLOUT for Edge Trigger
 * epoll() users. Another reason is that tcp_write_xmit() does not like
 * finding an empty skb in the write queue.
 */
void tcp_remove_empty_skb(struct sock *sk)
{
	struct sk_buff *skb = tcp_write_queue_tail(sk);

	if (skb && TCP_SKB_CB(skb)->seq == TCP_SKB_CB(skb)->end_seq) {
		tcp_unlink_write_queue(skb, sk);
		if (tcp_write_queue_empty(sk))
			tcp_chrono_stop(sk, TCP_CHRONO_BUSY);
		tcp_wmem_free_skb(sk, skb);
	}
}

/* skb changing from pure zc to mixed, must charge zc */
static int tcp_downgrade_zcopy_pure(struct sock *sk, struct sk_buff *skb)
{
	if (unlikely(skb_zcopy_pure(skb))) {
		u32 extra = skb->truesize -
			    SKB_TRUESIZE(skb_end_offset(skb));

		if (!sk_wmem_schedule(sk, extra))
			return -ENOMEM;

		sk_mem_charge(sk, extra);
		skb_shinfo(skb)->flags &= ~SKBFL_PURE_ZEROCOPY;
	}
	return 0;
}


int tcp_wmem_schedule(struct sock *sk, int copy)
{
	int left;

	if (likely(sk_wmem_schedule(sk, copy)))
		return copy;

	/* We could be in trouble if we have nothing queued.
	 * Use whatever is left in sk->sk_forward_alloc and tcp_wmem[0]
	 * to guarantee some progress.
	 */
	left = READ_ONCE(sock_net(sk)->ipv4.sysctl_tcp_wmem[0]) - sk->sk_wmem_queued;
	if (left > 0)
		sk_forced_mem_schedule(sk, min(left, copy));
	return min(copy, sk->sk_forward_alloc);
}

void tcp_free_fastopen_req(struct tcp_sock *tp)
{
	if (tp->fastopen_req) {
		kfree(tp->fastopen_req);
		tp->fastopen_req = NULL;
	}
}

int tcp_sendmsg_fastopen(struct sock *sk, struct msghdr *msg, int *copied,
			 size_t size, struct ubuf_info *uarg)
{
	struct tcp_sock *tp = tcp_sk(sk);
	struct inet_sock *inet = inet_sk(sk);
	struct sockaddr *uaddr = msg->msg_name;
	int err, flags;

	if (!(READ_ONCE(sock_net(sk)->ipv4.sysctl_tcp_fastopen) &
	      TFO_CLIENT_ENABLE) ||
	    (uaddr && msg->msg_namelen >= sizeof(uaddr->sa_family) &&
	     uaddr->sa_family == AF_UNSPEC))
		return -EOPNOTSUPP;
	if (tp->fastopen_req)
		return -EALREADY; /* Another Fast Open is in progress */

	tp->fastopen_req = kzalloc(sizeof(struct tcp_fastopen_request),
				   sk->sk_allocation);
	if (unlikely(!tp->fastopen_req))
		return -ENOBUFS;
	tp->fastopen_req->data = msg;
	tp->fastopen_req->size = size;
	tp->fastopen_req->uarg = uarg;

	if (inet_test_bit(DEFER_CONNECT, sk)) {
		err = tcp_connect(sk);
		/* Same failure procedure as in tcp_v4/6_connect */
		if (err) {
			tcp_set_state(sk, TCP_CLOSE);
			inet->inet_dport = 0;
			sk->sk_route_caps = 0;
		}
	}
	flags = (msg->msg_flags & MSG_DONTWAIT) ? O_NONBLOCK : 0;
	err = __inet_stream_connect(sk->sk_socket, uaddr,
				    msg->msg_namelen, flags, 1);
	/* fastopen_req could already be freed in __inet_stream_connect
	 * if the connection times out or gets rst
	 */
	if (tp->fastopen_req) {
		*copied = tp->fastopen_req->copied;
		tcp_free_fastopen_req(tp);
		inet_clear_bit(DEFER_CONNECT, sk);
	}
	return err;
}

int tcp_sendmsg_locked(struct sock *sk, struct msghdr *msg, size_t size)
{
	struct tcp_sock *tp = tcp_sk(sk);
	struct ubuf_info *uarg = NULL;
	struct sk_buff *skb;
	struct sockcm_cookie sockc;
	int flags, err, copied = 0;
	int mss_now = 0, size_goal, copied_syn = 0;
	int process_backlog = 0;
	int zc = 0;
	long timeo;

	flags = msg->msg_flags;

	if ((flags & MSG_ZEROCOPY) && size) {
		if (msg->msg_ubuf) {
			uarg = msg->msg_ubuf;
			if (sk->sk_route_caps & NETIF_F_SG)
				zc = MSG_ZEROCOPY;
		} else if (sock_flag(sk, SOCK_ZEROCOPY)) {
			skb = tcp_write_queue_tail(sk);
			uarg = msg_zerocopy_realloc(sk, size, skb_zcopy(skb));
			if (!uarg) {
				err = -ENOBUFS;
				goto out_err;
			}
			if (sk->sk_route_caps & NETIF_F_SG)
				zc = MSG_ZEROCOPY;
			else
				uarg_to_msgzc(uarg)->zerocopy = 0;
		}
	} else if (unlikely(msg->msg_flags & MSG_SPLICE_PAGES) && size) {
		if (sk->sk_route_caps & NETIF_F_SG)
			zc = MSG_SPLICE_PAGES;
	}

	if (unlikely(flags & MSG_FASTOPEN ||
		     inet_test_bit(DEFER_CONNECT, sk)) &&
	    !tp->repair) {
		err = tcp_sendmsg_fastopen(sk, msg, &copied_syn, size, uarg);
		if (err == -EINPROGRESS && copied_syn > 0)
			goto out;
		else if (err)
			goto out_err;
	}

	timeo = sock_sndtimeo(sk, flags & MSG_DONTWAIT);

	tcp_rate_check_app_limited(sk);  /* is sending application-limited? */

	/* Wait for a connection to finish. One exception is TCP Fast Open
	 * (passive side) where data is allowed to be sent before a connection
	 * is fully established.
	 */
	if (((1 << sk->sk_state) & ~(TCPF_ESTABLISHED | TCPF_CLOSE_WAIT)) &&
	    !tcp_passive_fastopen(sk)) {
		err = sk_stream_wait_connect(sk, &timeo);
		if (err != 0)
			goto do_error;
	}

	if (unlikely(tp->repair)) {
		if (tp->repair_queue == TCP_RECV_QUEUE) {
			copied = tcp_send_rcvq(sk, msg, size);
			goto out_nopush;
		}

		err = -EINVAL;
		if (tp->repair_queue == TCP_NO_QUEUE)
			goto out_err;

		/* 'common' sending to sendq */
	}

	sockcm_init(&sockc, sk);
	if (msg->msg_controllen) {
		err = sock_cmsg_send(sk, msg, &sockc);
		if (unlikely(err)) {
			err = -EINVAL;
			goto out_err;
		}
	}

	/* This should be in poll */
	sk_clear_bit(SOCKWQ_ASYNC_NOSPACE, sk);

	/* Ok commence sending. */
	copied = 0;

restart:
	mss_now = tcp_send_mss(sk, &size_goal, flags);

	err = -EPIPE;
	if (sk->sk_err || (sk->sk_shutdown & SEND_SHUTDOWN))
		goto do_error;

	while (msg_data_left(msg)) {
		ssize_t copy = 0;

		skb = tcp_write_queue_tail(sk);
		if (skb)
			copy = size_goal - skb->len;

		if (copy <= 0 || !tcp_skb_can_collapse_to(skb)) {
			bool first_skb;

new_segment:
			if (!sk_stream_memory_free(sk))
				goto wait_for_space;

			if (unlikely(process_backlog >= 16)) {
				process_backlog = 0;
				if (sk_flush_backlog(sk))
					goto restart;
			}
			first_skb = tcp_rtx_and_write_queues_empty(sk);
			skb = tcp_stream_alloc_skb(sk, sk->sk_allocation,
						   first_skb);
			if (!skb)
				goto wait_for_space;

			process_backlog++;

#ifdef CONFIG_SKB_DECRYPTED
			skb->decrypted = !!(flags & MSG_SENDPAGE_DECRYPTED);
#endif
			tcp_skb_entail(sk, skb);
			copy = size_goal;

			/* All packets are restored as if they have
			 * already been sent. skb_mstamp_ns isn't set to
			 * avoid wrong rtt estimation.
			 */
			if (tp->repair)
				TCP_SKB_CB(skb)->sacked |= TCPCB_REPAIRED;
		}

		/* Try to append data to the end of skb. */
		if (copy > msg_data_left(msg))
			copy = msg_data_left(msg);

		if (zc == 0) {
			bool merge = true;
			int i = skb_shinfo(skb)->nr_frags;
			struct page_frag *pfrag = sk_page_frag(sk);

			if (!sk_page_frag_refill(sk, pfrag))
				goto wait_for_space;

			if (!skb_can_coalesce(skb, i, pfrag->page,
					      pfrag->offset)) {
				if (i >= READ_ONCE(net_hotdata.sysctl_max_skb_frags)) {
					tcp_mark_push(tp, skb);
					goto new_segment;
				}
				merge = false;
			}

			copy = min_t(int, copy, pfrag->size - pfrag->offset);

			if (unlikely(skb_zcopy_pure(skb) || skb_zcopy_managed(skb))) {
				if (tcp_downgrade_zcopy_pure(sk, skb))
					goto wait_for_space;
				skb_zcopy_downgrade_managed(skb);
			}

			copy = tcp_wmem_schedule(sk, copy);
			if (!copy)
				goto wait_for_space;

			err = skb_copy_to_page_nocache(sk, &msg->msg_iter, skb,
						       pfrag->page,
						       pfrag->offset,
						       copy);
			if (err)
				goto do_error;

			/* Update the skb. */
			if (merge) {
				skb_frag_size_add(&skb_shinfo(skb)->frags[i - 1], copy);
			} else {
				skb_fill_page_desc(skb, i, pfrag->page,
						   pfrag->offset, copy);
				page_ref_inc(pfrag->page);
			}
			pfrag->offset += copy;
		} else if (zc == MSG_ZEROCOPY)  {
			/* First append to a fragless skb builds initial
			 * pure zerocopy skb
			 */
			if (!skb->len)
				skb_shinfo(skb)->flags |= SKBFL_PURE_ZEROCOPY;

			if (!skb_zcopy_pure(skb)) {
				copy = tcp_wmem_schedule(sk, copy);
				if (!copy)
					goto wait_for_space;
			}

			err = skb_zerocopy_iter_stream(sk, skb, msg, copy, uarg);
			if (err == -EMSGSIZE || err == -EEXIST) {
				tcp_mark_push(tp, skb);
				goto new_segment;
			}
			if (err < 0)
				goto do_error;
			copy = err;
		} else if (zc == MSG_SPLICE_PAGES) {
			/* Splice in data if we can; copy if we can't. */
			if (tcp_downgrade_zcopy_pure(sk, skb))
				goto wait_for_space;
			copy = tcp_wmem_schedule(sk, copy);
			if (!copy)
				goto wait_for_space;

			err = skb_splice_from_iter(skb, &msg->msg_iter, copy,
						   sk->sk_allocation);
			if (err < 0) {
				if (err == -EMSGSIZE) {
					tcp_mark_push(tp, skb);
					goto new_segment;
				}
				goto do_error;
			}
			copy = err;

			if (!(flags & MSG_NO_SHARED_FRAGS))
				skb_shinfo(skb)->flags |= SKBFL_SHARED_FRAG;

			sk_wmem_queued_add(sk, copy);
			sk_mem_charge(sk, copy);
		}

		if (!copied)
			TCP_SKB_CB(skb)->tcp_flags &= ~TCPHDR_PSH;

		WRITE_ONCE(tp->write_seq, tp->write_seq + copy);
		TCP_SKB_CB(skb)->end_seq += copy;
		tcp_skb_pcount_set(skb, 0);

		copied += copy;
		if (!msg_data_left(msg)) {
			if (unlikely(flags & MSG_EOR))
				TCP_SKB_CB(skb)->eor = 1;
			goto out;
		}

		if (skb->len < size_goal || (flags & MSG_OOB) || unlikely(tp->repair))
			continue;

		if (forced_push(tp)) {
			tcp_mark_push(tp, skb);
			__tcp_push_pending_frames(sk, mss_now, TCP_NAGLE_PUSH);
		} else if (skb == tcp_send_head(sk))
			tcp_push_one(sk, mss_now);
		continue;

wait_for_space:
		set_bit(SOCK_NOSPACE, &sk->sk_socket->flags);
		tcp_remove_empty_skb(sk);
		if (copied)
			tcp_push(sk, flags & ~MSG_MORE, mss_now,
				 TCP_NAGLE_PUSH, size_goal);

		err = sk_stream_wait_memory(sk, &timeo);
		if (err != 0)
			goto do_error;

		mss_now = tcp_send_mss(sk, &size_goal, flags);
	}

out:
	if (copied) {
		tcp_tx_timestamp(sk, sockc.tsflags);
		tcp_push(sk, flags, mss_now, tp->nonagle, size_goal);
	}
out_nopush:
	/* msg->msg_ubuf is pinned by the caller so we don't take extra refs */
	if (uarg && !msg->msg_ubuf)
		net_zcopy_put(uarg);
	return copied + copied_syn;

do_error:
	tcp_remove_empty_skb(sk);

	if (copied + copied_syn)
		goto out;
out_err:
	/* msg->msg_ubuf is pinned by the caller so we don't take extra refs */
	if (uarg && !msg->msg_ubuf)
		net_zcopy_put_abort(uarg, true);
	err = sk_stream_error(sk, flags, err);
	/* make sure we wake any epoll edge trigger waiter */
	if (unlikely(tcp_rtx_and_write_queues_empty(sk) && err == -EAGAIN)) {
		sk->sk_write_space(sk);
		tcp_chrono_stop(sk, TCP_CHRONO_SNDBUF_LIMITED);
	}
	return err;
}
EXPORT_SYMBOL_GPL(tcp_sendmsg_locked);

int tcp_sendmsg(struct sock *sk, struct msghdr *msg, size_t size)
{
	int ret;

	lock_sock(sk);
	ret = tcp_sendmsg_locked(sk, msg, size);
	release_sock(sk);

	return ret;
}
EXPORT_SYMBOL(tcp_sendmsg);

void tcp_splice_eof(struct socket *sock)
{
	struct sock *sk = sock->sk;
	struct tcp_sock *tp = tcp_sk(sk);
	int mss_now, size_goal;

	if (!tcp_write_queue_tail(sk))
		return;

	lock_sock(sk);
	mss_now = tcp_send_mss(sk, &size_goal, 0);
	tcp_push(sk, 0, mss_now, tp->nonagle, size_goal);
	release_sock(sk);
}
EXPORT_SYMBOL_GPL(tcp_splice_eof);

/*
 *	Handle reading urgent data. BSD has very simple semantics for
 *	this, no blocking and very strange errors 8)
 */

static int tcp_recv_urg(struct sock *sk, struct msghdr *msg, int len, int flags)
{
	struct tcp_sock *tp = tcp_sk(sk);

	/* No URG data to read. */
	if (sock_flag(sk, SOCK_URGINLINE) || !tp->urg_data ||
	    tp->urg_data == TCP_URG_READ)
		return -EINVAL;	/* Yes this is right ! */

	if (sk->sk_state == TCP_CLOSE && !sock_flag(sk, SOCK_DONE))
		return -ENOTCONN;

	if (tp->urg_data & TCP_URG_VALID) {
		int err = 0;
		char c = tp->urg_data;

		if (!(flags & MSG_PEEK))
			WRITE_ONCE(tp->urg_data, TCP_URG_READ);

		/* Read urgent data. */
		msg->msg_flags |= MSG_OOB;

		if (len > 0) {
			if (!(flags & MSG_TRUNC))
				err = memcpy_to_msg(msg, &c, 1);
			len = 1;
		} else
			msg->msg_flags |= MSG_TRUNC;

		return err ? -EFAULT : len;
	}

	if (sk->sk_state == TCP_CLOSE || (sk->sk_shutdown & RCV_SHUTDOWN))
		return 0;

	/* Fixed the recv(..., MSG_OOB) behaviour.  BSD docs and
	 * the available implementations agree in this case:
	 * this call should never block, independent of the
	 * blocking state of the socket.
	 * Mike <pall@rz.uni-karlsruhe.de>
	 */
	return -EAGAIN;
}

static int tcp_peek_sndq(struct sock *sk, struct msghdr *msg, int len)
{
	struct sk_buff *skb;
	int copied = 0, err = 0;

	skb_rbtree_walk(skb, &sk->tcp_rtx_queue) {
		err = skb_copy_datagram_msg(skb, 0, msg, skb->len);
		if (err)
			return err;
		copied += skb->len;
	}

	skb_queue_walk(&sk->sk_write_queue, skb) {
		err = skb_copy_datagram_msg(skb, 0, msg, skb->len);
		if (err)
			break;

		copied += skb->len;
	}

	return err ?: copied;
}

/* Clean up the receive buffer for full frames taken by the user,
 * then send an ACK if necessary.  COPIED is the number of bytes
 * tcp_recvmsg has given to the user so far, it speeds up the
 * calculation of whether or not we must ACK for the sake of
 * a window update.
 */
void __tcp_cleanup_rbuf(struct sock *sk, int copied)
{
	struct tcp_sock *tp = tcp_sk(sk);
	bool time_to_ack = false;

	if (inet_csk_ack_scheduled(sk)) {
		const struct inet_connection_sock *icsk = inet_csk(sk);

		if (/* Once-per-two-segments ACK was not sent by tcp_input.c */
		    tp->rcv_nxt - tp->rcv_wup > icsk->icsk_ack.rcv_mss ||
		    /*
		     * If this read emptied read buffer, we send ACK, if
		     * connection is not bidirectional, user drained
		     * receive buffer and there was a small segment
		     * in queue.
		     */
		    (copied > 0 &&
		     ((icsk->icsk_ack.pending & ICSK_ACK_PUSHED2) ||
		      ((icsk->icsk_ack.pending & ICSK_ACK_PUSHED) &&
		       !inet_csk_in_pingpong_mode(sk))) &&
		      !atomic_read(&sk->sk_rmem_alloc)))
			time_to_ack = true;
	}

	/* We send an ACK if we can now advertise a non-zero window
	 * which has been raised "significantly".
	 *
	 * Even if window raised up to infinity, do not send window open ACK
	 * in states, where we will not receive more. It is useless.
	 */
	if (copied > 0 && !time_to_ack && !(sk->sk_shutdown & RCV_SHUTDOWN)) {
		__u32 rcv_window_now = tcp_receive_window(tp);

		/* Optimize, __tcp_select_window() is not cheap. */
		if (2*rcv_window_now <= tp->window_clamp) {
			__u32 new_window = __tcp_select_window(sk);

			/* Send ACK now, if this read freed lots of space
			 * in our buffer. Certainly, new_window is new window.
			 * We can advertise it now, if it is not less than current one.
			 * "Lots" means "at least twice" here.
			 */
			if (new_window && new_window >= 2 * rcv_window_now)
				time_to_ack = true;
		}
	}
	if (time_to_ack)
		tcp_send_ack(sk);
}

void tcp_cleanup_rbuf(struct sock *sk, int copied)
{
	struct sk_buff *skb = skb_peek(&sk->sk_receive_queue);
	struct tcp_sock *tp = tcp_sk(sk);

	WARN(skb && !before(tp->copied_seq, TCP_SKB_CB(skb)->end_seq),
	     "cleanup rbuf bug: copied %X seq %X rcvnxt %X\n",
	     tp->copied_seq, TCP_SKB_CB(skb)->end_seq, tp->rcv_nxt);
	__tcp_cleanup_rbuf(sk, copied);
}

static void tcp_eat_recv_skb(struct sock *sk, struct sk_buff *skb)
{
	__skb_unlink(skb, &sk->sk_receive_queue);
	if (likely(skb->destructor == sock_rfree)) {
		sock_rfree(skb);
		skb->destructor = NULL;
		skb->sk = NULL;
		return skb_attempt_defer_free(skb);
	}
	__kfree_skb(skb);
}

struct sk_buff *tcp_recv_skb(struct sock *sk, u32 seq, u32 *off)
{
	struct sk_buff *skb;
	u32 offset;

	while ((skb = skb_peek(&sk->sk_receive_queue)) != NULL) {
		offset = seq - TCP_SKB_CB(skb)->seq;
		if (unlikely(TCP_SKB_CB(skb)->tcp_flags & TCPHDR_SYN)) {
			pr_err_once("%s: found a SYN, please report !\n", __func__);
			offset--;
		}
		if (offset < skb->len || (TCP_SKB_CB(skb)->tcp_flags & TCPHDR_FIN)) {
			*off = offset;
			return skb;
		}
		/* This looks weird, but this can happen if TCP collapsing
		 * splitted a fat GRO packet, while we released socket lock
		 * in skb_splice_bits()
		 */
		tcp_eat_recv_skb(sk, skb);
	}
	return NULL;
}
EXPORT_SYMBOL(tcp_recv_skb);

/*
 * This routine provides an alternative to tcp_recvmsg() for routines
 * that would like to handle copying from skbuffs directly in 'sendfile'
 * fashion.
 * Note:
 *	- It is assumed that the socket was locked by the caller.
 *	- The routine does not block.
 *	- At present, there is no support for reading OOB data
 *	  or for 'peeking' the socket using this routine
 *	  (although both would be easy to implement).
 */
int tcp_read_sock(struct sock *sk, read_descriptor_t *desc,
		  sk_read_actor_t recv_actor)
{
	struct sk_buff *skb;
	struct tcp_sock *tp = tcp_sk(sk);
	u32 seq = tp->copied_seq;
	u32 offset;
	int copied = 0;

	if (sk->sk_state == TCP_LISTEN)
		return -ENOTCONN;
	while ((skb = tcp_recv_skb(sk, seq, &offset)) != NULL) {
		if (offset < skb->len) {
			int used;
			size_t len;

			len = skb->len - offset;
			/* Stop reading if we hit a patch of urgent data */
			if (unlikely(tp->urg_data)) {
				u32 urg_offset = tp->urg_seq - seq;
				if (urg_offset < len)
					len = urg_offset;
				if (!len)
					break;
			}
			used = recv_actor(desc, skb, offset, len);
			if (used <= 0) {
				if (!copied)
					copied = used;
				break;
			}
			if (WARN_ON_ONCE(used > len))
				used = len;
			seq += used;
			copied += used;
			offset += used;

			/* If recv_actor drops the lock (e.g. TCP splice
			 * receive) the skb pointer might be invalid when
			 * getting here: tcp_collapse might have deleted it
			 * while aggregating skbs from the socket queue.
			 */
			skb = tcp_recv_skb(sk, seq - 1, &offset);
			if (!skb)
				break;
			/* TCP coalescing might have appended data to the skb.
			 * Try to splice more frags
			 */
			if (offset + 1 != skb->len)
				continue;
		}
		if (TCP_SKB_CB(skb)->tcp_flags & TCPHDR_FIN) {
			tcp_eat_recv_skb(sk, skb);
			++seq;
			break;
		}
		tcp_eat_recv_skb(sk, skb);
		if (!desc->count)
			break;
		WRITE_ONCE(tp->copied_seq, seq);
	}
	WRITE_ONCE(tp->copied_seq, seq);

	tcp_rcv_space_adjust(sk);

	/* Clean up data we have read: This will do ACK frames. */
	if (copied > 0) {
		tcp_recv_skb(sk, seq, &offset);
		tcp_cleanup_rbuf(sk, copied);
	}
	return copied;
}
EXPORT_SYMBOL(tcp_read_sock);

int tcp_read_skb(struct sock *sk, skb_read_actor_t recv_actor)
{
	struct sk_buff *skb;
	int copied = 0;

	if (sk->sk_state == TCP_LISTEN)
		return -ENOTCONN;

	while ((skb = skb_peek(&sk->sk_receive_queue)) != NULL) {
		u8 tcp_flags;
		int used;

		__skb_unlink(skb, &sk->sk_receive_queue);
		WARN_ON_ONCE(!skb_set_owner_sk_safe(skb, sk));
		tcp_flags = TCP_SKB_CB(skb)->tcp_flags;
		used = recv_actor(sk, skb);
		if (used < 0) {
			if (!copied)
				copied = used;
			break;
		}
		copied += used;

		if (tcp_flags & TCPHDR_FIN)
			break;
	}
	return copied;
}
EXPORT_SYMBOL(tcp_read_skb);

void tcp_read_done(struct sock *sk, size_t len)
{
	struct tcp_sock *tp = tcp_sk(sk);
	u32 seq = tp->copied_seq;
	struct sk_buff *skb;
	size_t left;
	u32 offset;

	if (sk->sk_state == TCP_LISTEN)
		return;

	left = len;
	while (left && (skb = tcp_recv_skb(sk, seq, &offset)) != NULL) {
		int used;

		used = min_t(size_t, skb->len - offset, left);
		seq += used;
		left -= used;

		if (skb->len > offset + used)
			break;

		if (TCP_SKB_CB(skb)->tcp_flags & TCPHDR_FIN) {
			tcp_eat_recv_skb(sk, skb);
			++seq;
			break;
		}
		tcp_eat_recv_skb(sk, skb);
	}
	WRITE_ONCE(tp->copied_seq, seq);

	tcp_rcv_space_adjust(sk);

	/* Clean up data we have read: This will do ACK frames. */
	if (left != len)
		tcp_cleanup_rbuf(sk, len - left);
}
EXPORT_SYMBOL(tcp_read_done);

int tcp_peek_len(struct socket *sock)
{
	return tcp_inq(sock->sk);
}
EXPORT_SYMBOL(tcp_peek_len);

/* Make sure sk_rcvbuf is big enough to satisfy SO_RCVLOWAT hint */
int tcp_set_rcvlowat(struct sock *sk, int val)
{
	int space, cap;

	if (sk->sk_userlocks & SOCK_RCVBUF_LOCK)
		cap = sk->sk_rcvbuf >> 1;
	else
		cap = READ_ONCE(sock_net(sk)->ipv4.sysctl_tcp_rmem[2]) >> 1;
	val = min(val, cap);
	WRITE_ONCE(sk->sk_rcvlowat, val ? : 1);

	/* Check if we need to signal EPOLLIN right now */
	tcp_data_ready(sk);

	if (sk->sk_userlocks & SOCK_RCVBUF_LOCK)
		return 0;

	space = tcp_space_from_win(sk, val);
	if (space > sk->sk_rcvbuf) {
		WRITE_ONCE(sk->sk_rcvbuf, space);
<<<<<<< HEAD
		tcp_sk(sk)->window_clamp = val;
=======
		WRITE_ONCE(tcp_sk(sk)->window_clamp, val);
>>>>>>> 0c383648
	}
	return 0;
}
EXPORT_SYMBOL(tcp_set_rcvlowat);

void tcp_update_recv_tstamps(struct sk_buff *skb,
			     struct scm_timestamping_internal *tss)
{
	if (skb->tstamp)
		tss->ts[0] = ktime_to_timespec64(skb->tstamp);
	else
		tss->ts[0] = (struct timespec64) {0};

	if (skb_hwtstamps(skb)->hwtstamp)
		tss->ts[2] = ktime_to_timespec64(skb_hwtstamps(skb)->hwtstamp);
	else
		tss->ts[2] = (struct timespec64) {0};
}

#ifdef CONFIG_MMU
static const struct vm_operations_struct tcp_vm_ops = {
};

int tcp_mmap(struct file *file, struct socket *sock,
	     struct vm_area_struct *vma)
{
	if (vma->vm_flags & (VM_WRITE | VM_EXEC))
		return -EPERM;
	vm_flags_clear(vma, VM_MAYWRITE | VM_MAYEXEC);

	/* Instruct vm_insert_page() to not mmap_read_lock(mm) */
	vm_flags_set(vma, VM_MIXEDMAP);

	vma->vm_ops = &tcp_vm_ops;
	return 0;
}
EXPORT_SYMBOL(tcp_mmap);

static skb_frag_t *skb_advance_to_frag(struct sk_buff *skb, u32 offset_skb,
				       u32 *offset_frag)
{
	skb_frag_t *frag;

	if (unlikely(offset_skb >= skb->len))
		return NULL;

	offset_skb -= skb_headlen(skb);
	if ((int)offset_skb < 0 || skb_has_frag_list(skb))
		return NULL;

	frag = skb_shinfo(skb)->frags;
	while (offset_skb) {
		if (skb_frag_size(frag) > offset_skb) {
			*offset_frag = offset_skb;
			return frag;
		}
		offset_skb -= skb_frag_size(frag);
		++frag;
	}
	*offset_frag = 0;
	return frag;
}

static bool can_map_frag(const skb_frag_t *frag)
{
	struct page *page;

	if (skb_frag_size(frag) != PAGE_SIZE || skb_frag_off(frag))
		return false;

	page = skb_frag_page(frag);

	if (PageCompound(page) || page->mapping)
		return false;

	return true;
}

static int find_next_mappable_frag(const skb_frag_t *frag,
				   int remaining_in_skb)
{
	int offset = 0;

	if (likely(can_map_frag(frag)))
		return 0;

	while (offset < remaining_in_skb && !can_map_frag(frag)) {
		offset += skb_frag_size(frag);
		++frag;
	}
	return offset;
}

static void tcp_zerocopy_set_hint_for_skb(struct sock *sk,
					  struct tcp_zerocopy_receive *zc,
					  struct sk_buff *skb, u32 offset)
{
	u32 frag_offset, partial_frag_remainder = 0;
	int mappable_offset;
	skb_frag_t *frag;

	/* worst case: skip to next skb. try to improve on this case below */
	zc->recv_skip_hint = skb->len - offset;

	/* Find the frag containing this offset (and how far into that frag) */
	frag = skb_advance_to_frag(skb, offset, &frag_offset);
	if (!frag)
		return;

	if (frag_offset) {
		struct skb_shared_info *info = skb_shinfo(skb);

		/* We read part of the last frag, must recvmsg() rest of skb. */
		if (frag == &info->frags[info->nr_frags - 1])
			return;

		/* Else, we must at least read the remainder in this frag. */
		partial_frag_remainder = skb_frag_size(frag) - frag_offset;
		zc->recv_skip_hint -= partial_frag_remainder;
		++frag;
	}

	/* partial_frag_remainder: If part way through a frag, must read rest.
	 * mappable_offset: Bytes till next mappable frag, *not* counting bytes
	 * in partial_frag_remainder.
	 */
	mappable_offset = find_next_mappable_frag(frag, zc->recv_skip_hint);
	zc->recv_skip_hint = mappable_offset + partial_frag_remainder;
}

static int tcp_recvmsg_locked(struct sock *sk, struct msghdr *msg, size_t len,
			      int flags, struct scm_timestamping_internal *tss,
			      int *cmsg_flags);
static int receive_fallback_to_copy(struct sock *sk,
				    struct tcp_zerocopy_receive *zc, int inq,
				    struct scm_timestamping_internal *tss)
{
	unsigned long copy_address = (unsigned long)zc->copybuf_address;
	struct msghdr msg = {};
	int err;

	zc->length = 0;
	zc->recv_skip_hint = 0;

	if (copy_address != zc->copybuf_address)
		return -EINVAL;

	err = import_ubuf(ITER_DEST, (void __user *)copy_address, inq,
			  &msg.msg_iter);
	if (err)
		return err;

	err = tcp_recvmsg_locked(sk, &msg, inq, MSG_DONTWAIT,
				 tss, &zc->msg_flags);
	if (err < 0)
		return err;

	zc->copybuf_len = err;
	if (likely(zc->copybuf_len)) {
		struct sk_buff *skb;
		u32 offset;

		skb = tcp_recv_skb(sk, tcp_sk(sk)->copied_seq, &offset);
		if (skb)
			tcp_zerocopy_set_hint_for_skb(sk, zc, skb, offset);
	}
	return 0;
}

static int tcp_copy_straggler_data(struct tcp_zerocopy_receive *zc,
				   struct sk_buff *skb, u32 copylen,
				   u32 *offset, u32 *seq)
{
	unsigned long copy_address = (unsigned long)zc->copybuf_address;
	struct msghdr msg = {};
	int err;

	if (copy_address != zc->copybuf_address)
		return -EINVAL;

	err = import_ubuf(ITER_DEST, (void __user *)copy_address, copylen,
			  &msg.msg_iter);
	if (err)
		return err;
	err = skb_copy_datagram_msg(skb, *offset, &msg, copylen);
	if (err)
		return err;
	zc->recv_skip_hint -= copylen;
	*offset += copylen;
	*seq += copylen;
	return (__s32)copylen;
}

static int tcp_zc_handle_leftover(struct tcp_zerocopy_receive *zc,
				  struct sock *sk,
				  struct sk_buff *skb,
				  u32 *seq,
				  s32 copybuf_len,
				  struct scm_timestamping_internal *tss)
{
	u32 offset, copylen = min_t(u32, copybuf_len, zc->recv_skip_hint);

	if (!copylen)
		return 0;
	/* skb is null if inq < PAGE_SIZE. */
	if (skb) {
		offset = *seq - TCP_SKB_CB(skb)->seq;
	} else {
		skb = tcp_recv_skb(sk, *seq, &offset);
		if (TCP_SKB_CB(skb)->has_rxtstamp) {
			tcp_update_recv_tstamps(skb, tss);
			zc->msg_flags |= TCP_CMSG_TS;
		}
	}

	zc->copybuf_len = tcp_copy_straggler_data(zc, skb, copylen, &offset,
						  seq);
	return zc->copybuf_len < 0 ? 0 : copylen;
}

static int tcp_zerocopy_vm_insert_batch_error(struct vm_area_struct *vma,
					      struct page **pending_pages,
					      unsigned long pages_remaining,
					      unsigned long *address,
					      u32 *length,
					      u32 *seq,
					      struct tcp_zerocopy_receive *zc,
					      u32 total_bytes_to_map,
					      int err)
{
	/* At least one page did not map. Try zapping if we skipped earlier. */
	if (err == -EBUSY &&
	    zc->flags & TCP_RECEIVE_ZEROCOPY_FLAG_TLB_CLEAN_HINT) {
		u32 maybe_zap_len;

		maybe_zap_len = total_bytes_to_map -  /* All bytes to map */
				*length + /* Mapped or pending */
				(pages_remaining * PAGE_SIZE); /* Failed map. */
		zap_page_range_single(vma, *address, maybe_zap_len, NULL);
		err = 0;
	}

	if (!err) {
		unsigned long leftover_pages = pages_remaining;
		int bytes_mapped;

		/* We called zap_page_range_single, try to reinsert. */
		err = vm_insert_pages(vma, *address,
				      pending_pages,
				      &pages_remaining);
		bytes_mapped = PAGE_SIZE * (leftover_pages - pages_remaining);
		*seq += bytes_mapped;
		*address += bytes_mapped;
	}
	if (err) {
		/* Either we were unable to zap, OR we zapped, retried an
		 * insert, and still had an issue. Either ways, pages_remaining
		 * is the number of pages we were unable to map, and we unroll
		 * some state we speculatively touched before.
		 */
		const int bytes_not_mapped = PAGE_SIZE * pages_remaining;

		*length -= bytes_not_mapped;
		zc->recv_skip_hint += bytes_not_mapped;
	}
	return err;
}

static int tcp_zerocopy_vm_insert_batch(struct vm_area_struct *vma,
					struct page **pages,
					unsigned int pages_to_map,
					unsigned long *address,
					u32 *length,
					u32 *seq,
					struct tcp_zerocopy_receive *zc,
					u32 total_bytes_to_map)
{
	unsigned long pages_remaining = pages_to_map;
	unsigned int pages_mapped;
	unsigned int bytes_mapped;
	int err;

	err = vm_insert_pages(vma, *address, pages, &pages_remaining);
	pages_mapped = pages_to_map - (unsigned int)pages_remaining;
	bytes_mapped = PAGE_SIZE * pages_mapped;
	/* Even if vm_insert_pages fails, it may have partially succeeded in
	 * mapping (some but not all of the pages).
	 */
	*seq += bytes_mapped;
	*address += bytes_mapped;

	if (likely(!err))
		return 0;

	/* Error: maybe zap and retry + rollback state for failed inserts. */
	return tcp_zerocopy_vm_insert_batch_error(vma, pages + pages_mapped,
		pages_remaining, address, length, seq, zc, total_bytes_to_map,
		err);
}

#define TCP_VALID_ZC_MSG_FLAGS   (TCP_CMSG_TS)
static void tcp_zc_finalize_rx_tstamp(struct sock *sk,
				      struct tcp_zerocopy_receive *zc,
				      struct scm_timestamping_internal *tss)
{
	unsigned long msg_control_addr;
	struct msghdr cmsg_dummy;

	msg_control_addr = (unsigned long)zc->msg_control;
	cmsg_dummy.msg_control_user = (void __user *)msg_control_addr;
	cmsg_dummy.msg_controllen =
		(__kernel_size_t)zc->msg_controllen;
	cmsg_dummy.msg_flags = in_compat_syscall()
		? MSG_CMSG_COMPAT : 0;
	cmsg_dummy.msg_control_is_user = true;
	zc->msg_flags = 0;
	if (zc->msg_control == msg_control_addr &&
	    zc->msg_controllen == cmsg_dummy.msg_controllen) {
		tcp_recv_timestamp(&cmsg_dummy, sk, tss);
		zc->msg_control = (__u64)
			((uintptr_t)cmsg_dummy.msg_control_user);
		zc->msg_controllen =
			(__u64)cmsg_dummy.msg_controllen;
		zc->msg_flags = (__u32)cmsg_dummy.msg_flags;
	}
}

static struct vm_area_struct *find_tcp_vma(struct mm_struct *mm,
					   unsigned long address,
					   bool *mmap_locked)
{
	struct vm_area_struct *vma = lock_vma_under_rcu(mm, address);

	if (vma) {
		if (vma->vm_ops != &tcp_vm_ops) {
			vma_end_read(vma);
			return NULL;
		}
		*mmap_locked = false;
		return vma;
	}

	mmap_read_lock(mm);
	vma = vma_lookup(mm, address);
	if (!vma || vma->vm_ops != &tcp_vm_ops) {
		mmap_read_unlock(mm);
		return NULL;
	}
	*mmap_locked = true;
	return vma;
}

#define TCP_ZEROCOPY_PAGE_BATCH_SIZE 32
static int tcp_zerocopy_receive(struct sock *sk,
				struct tcp_zerocopy_receive *zc,
				struct scm_timestamping_internal *tss)
{
	u32 length = 0, offset, vma_len, avail_len, copylen = 0;
	unsigned long address = (unsigned long)zc->address;
	struct page *pages[TCP_ZEROCOPY_PAGE_BATCH_SIZE];
	s32 copybuf_len = zc->copybuf_len;
	struct tcp_sock *tp = tcp_sk(sk);
	const skb_frag_t *frags = NULL;
	unsigned int pages_to_map = 0;
	struct vm_area_struct *vma;
	struct sk_buff *skb = NULL;
	u32 seq = tp->copied_seq;
	u32 total_bytes_to_map;
	int inq = tcp_inq(sk);
	bool mmap_locked;
	int ret;

	zc->copybuf_len = 0;
	zc->msg_flags = 0;

	if (address & (PAGE_SIZE - 1) || address != zc->address)
		return -EINVAL;

	if (sk->sk_state == TCP_LISTEN)
		return -ENOTCONN;

	sock_rps_record_flow(sk);

	if (inq && inq <= copybuf_len)
		return receive_fallback_to_copy(sk, zc, inq, tss);

	if (inq < PAGE_SIZE) {
		zc->length = 0;
		zc->recv_skip_hint = inq;
		if (!inq && sock_flag(sk, SOCK_DONE))
			return -EIO;
		return 0;
	}

	vma = find_tcp_vma(current->mm, address, &mmap_locked);
	if (!vma)
		return -EINVAL;

	vma_len = min_t(unsigned long, zc->length, vma->vm_end - address);
	avail_len = min_t(u32, vma_len, inq);
	total_bytes_to_map = avail_len & ~(PAGE_SIZE - 1);
	if (total_bytes_to_map) {
		if (!(zc->flags & TCP_RECEIVE_ZEROCOPY_FLAG_TLB_CLEAN_HINT))
			zap_page_range_single(vma, address, total_bytes_to_map,
					      NULL);
		zc->length = total_bytes_to_map;
		zc->recv_skip_hint = 0;
	} else {
		zc->length = avail_len;
		zc->recv_skip_hint = avail_len;
	}
	ret = 0;
	while (length + PAGE_SIZE <= zc->length) {
		int mappable_offset;
		struct page *page;

		if (zc->recv_skip_hint < PAGE_SIZE) {
			u32 offset_frag;

			if (skb) {
				if (zc->recv_skip_hint > 0)
					break;
				skb = skb->next;
				offset = seq - TCP_SKB_CB(skb)->seq;
			} else {
				skb = tcp_recv_skb(sk, seq, &offset);
			}

			if (TCP_SKB_CB(skb)->has_rxtstamp) {
				tcp_update_recv_tstamps(skb, tss);
				zc->msg_flags |= TCP_CMSG_TS;
			}
			zc->recv_skip_hint = skb->len - offset;
			frags = skb_advance_to_frag(skb, offset, &offset_frag);
			if (!frags || offset_frag)
				break;
		}

		mappable_offset = find_next_mappable_frag(frags,
							  zc->recv_skip_hint);
		if (mappable_offset) {
			zc->recv_skip_hint = mappable_offset;
			break;
		}
		page = skb_frag_page(frags);
		prefetchw(page);
		pages[pages_to_map++] = page;
		length += PAGE_SIZE;
		zc->recv_skip_hint -= PAGE_SIZE;
		frags++;
		if (pages_to_map == TCP_ZEROCOPY_PAGE_BATCH_SIZE ||
		    zc->recv_skip_hint < PAGE_SIZE) {
			/* Either full batch, or we're about to go to next skb
			 * (and we cannot unroll failed ops across skbs).
			 */
			ret = tcp_zerocopy_vm_insert_batch(vma, pages,
							   pages_to_map,
							   &address, &length,
							   &seq, zc,
							   total_bytes_to_map);
			if (ret)
				goto out;
			pages_to_map = 0;
		}
	}
	if (pages_to_map) {
		ret = tcp_zerocopy_vm_insert_batch(vma, pages, pages_to_map,
						   &address, &length, &seq,
						   zc, total_bytes_to_map);
	}
out:
	if (mmap_locked)
		mmap_read_unlock(current->mm);
	else
		vma_end_read(vma);
	/* Try to copy straggler data. */
	if (!ret)
		copylen = tcp_zc_handle_leftover(zc, sk, skb, &seq, copybuf_len, tss);

	if (length + copylen) {
		WRITE_ONCE(tp->copied_seq, seq);
		tcp_rcv_space_adjust(sk);

		/* Clean up data we have read: This will do ACK frames. */
		tcp_recv_skb(sk, seq, &offset);
		tcp_cleanup_rbuf(sk, length + copylen);
		ret = 0;
		if (length == zc->length)
			zc->recv_skip_hint = 0;
	} else {
		if (!zc->recv_skip_hint && sock_flag(sk, SOCK_DONE))
			ret = -EIO;
	}
	zc->length = length;
	return ret;
}
#endif

/* Similar to __sock_recv_timestamp, but does not require an skb */
void tcp_recv_timestamp(struct msghdr *msg, const struct sock *sk,
			struct scm_timestamping_internal *tss)
{
	int new_tstamp = sock_flag(sk, SOCK_TSTAMP_NEW);
	bool has_timestamping = false;

	if (tss->ts[0].tv_sec || tss->ts[0].tv_nsec) {
		if (sock_flag(sk, SOCK_RCVTSTAMP)) {
			if (sock_flag(sk, SOCK_RCVTSTAMPNS)) {
				if (new_tstamp) {
					struct __kernel_timespec kts = {
						.tv_sec = tss->ts[0].tv_sec,
						.tv_nsec = tss->ts[0].tv_nsec,
					};
					put_cmsg(msg, SOL_SOCKET, SO_TIMESTAMPNS_NEW,
						 sizeof(kts), &kts);
				} else {
					struct __kernel_old_timespec ts_old = {
						.tv_sec = tss->ts[0].tv_sec,
						.tv_nsec = tss->ts[0].tv_nsec,
					};
					put_cmsg(msg, SOL_SOCKET, SO_TIMESTAMPNS_OLD,
						 sizeof(ts_old), &ts_old);
				}
			} else {
				if (new_tstamp) {
					struct __kernel_sock_timeval stv = {
						.tv_sec = tss->ts[0].tv_sec,
						.tv_usec = tss->ts[0].tv_nsec / 1000,
					};
					put_cmsg(msg, SOL_SOCKET, SO_TIMESTAMP_NEW,
						 sizeof(stv), &stv);
				} else {
					struct __kernel_old_timeval tv = {
						.tv_sec = tss->ts[0].tv_sec,
						.tv_usec = tss->ts[0].tv_nsec / 1000,
					};
					put_cmsg(msg, SOL_SOCKET, SO_TIMESTAMP_OLD,
						 sizeof(tv), &tv);
				}
			}
		}

		if (READ_ONCE(sk->sk_tsflags) & SOF_TIMESTAMPING_SOFTWARE)
			has_timestamping = true;
		else
			tss->ts[0] = (struct timespec64) {0};
	}

	if (tss->ts[2].tv_sec || tss->ts[2].tv_nsec) {
		if (READ_ONCE(sk->sk_tsflags) & SOF_TIMESTAMPING_RAW_HARDWARE)
			has_timestamping = true;
		else
			tss->ts[2] = (struct timespec64) {0};
	}

	if (has_timestamping) {
		tss->ts[1] = (struct timespec64) {0};
		if (sock_flag(sk, SOCK_TSTAMP_NEW))
			put_cmsg_scm_timestamping64(msg, tss);
		else
			put_cmsg_scm_timestamping(msg, tss);
	}
}

static int tcp_inq_hint(struct sock *sk)
{
	const struct tcp_sock *tp = tcp_sk(sk);
	u32 copied_seq = READ_ONCE(tp->copied_seq);
	u32 rcv_nxt = READ_ONCE(tp->rcv_nxt);
	int inq;

	inq = rcv_nxt - copied_seq;
	if (unlikely(inq < 0 || copied_seq != READ_ONCE(tp->copied_seq))) {
		lock_sock(sk);
		inq = tp->rcv_nxt - tp->copied_seq;
		release_sock(sk);
	}
	/* After receiving a FIN, tell the user-space to continue reading
	 * by returning a non-zero inq.
	 */
	if (inq == 0 && sock_flag(sk, SOCK_DONE))
		inq = 1;
	return inq;
}

/*
 *	This routine copies from a sock struct into the user buffer.
 *
 *	Technical note: in 2.3 we work on _locked_ socket, so that
 *	tricks with *seq access order and skb->users are not required.
 *	Probably, code can be easily improved even more.
 */

static int tcp_recvmsg_locked(struct sock *sk, struct msghdr *msg, size_t len,
			      int flags, struct scm_timestamping_internal *tss,
			      int *cmsg_flags)
{
	struct tcp_sock *tp = tcp_sk(sk);
	int copied = 0;
	u32 peek_seq;
	u32 *seq;
	unsigned long used;
	int err;
	int target;		/* Read at least this many bytes */
	long timeo;
	struct sk_buff *skb, *last;
	u32 peek_offset = 0;
	u32 urg_hole = 0;

	err = -ENOTCONN;
	if (sk->sk_state == TCP_LISTEN)
		goto out;

	if (tp->recvmsg_inq) {
		*cmsg_flags = TCP_CMSG_INQ;
		msg->msg_get_inq = 1;
	}
	timeo = sock_rcvtimeo(sk, flags & MSG_DONTWAIT);

	/* Urgent data needs to be handled specially. */
	if (flags & MSG_OOB)
		goto recv_urg;

	if (unlikely(tp->repair)) {
		err = -EPERM;
		if (!(flags & MSG_PEEK))
			goto out;

		if (tp->repair_queue == TCP_SEND_QUEUE)
			goto recv_sndq;

		err = -EINVAL;
		if (tp->repair_queue == TCP_NO_QUEUE)
			goto out;

		/* 'common' recv queue MSG_PEEK-ing */
	}

	seq = &tp->copied_seq;
	if (flags & MSG_PEEK) {
		peek_offset = max(sk_peek_offset(sk, flags), 0);
		peek_seq = tp->copied_seq + peek_offset;
		seq = &peek_seq;
	}

	target = sock_rcvlowat(sk, flags & MSG_WAITALL, len);

	do {
		u32 offset;

		/* Are we at urgent data? Stop if we have read anything or have SIGURG pending. */
		if (unlikely(tp->urg_data) && tp->urg_seq == *seq) {
			if (copied)
				break;
			if (signal_pending(current)) {
				copied = timeo ? sock_intr_errno(timeo) : -EAGAIN;
				break;
			}
		}

		/* Next get a buffer. */

		last = skb_peek_tail(&sk->sk_receive_queue);
		skb_queue_walk(&sk->sk_receive_queue, skb) {
			last = skb;
			/* Now that we have two receive queues this
			 * shouldn't happen.
			 */
			if (WARN(before(*seq, TCP_SKB_CB(skb)->seq),
				 "TCP recvmsg seq # bug: copied %X, seq %X, rcvnxt %X, fl %X\n",
				 *seq, TCP_SKB_CB(skb)->seq, tp->rcv_nxt,
				 flags))
				break;

			offset = *seq - TCP_SKB_CB(skb)->seq;
			if (unlikely(TCP_SKB_CB(skb)->tcp_flags & TCPHDR_SYN)) {
				pr_err_once("%s: found a SYN, please report !\n", __func__);
				offset--;
			}
			if (offset < skb->len)
				goto found_ok_skb;
			if (TCP_SKB_CB(skb)->tcp_flags & TCPHDR_FIN)
				goto found_fin_ok;
			WARN(!(flags & MSG_PEEK),
			     "TCP recvmsg seq # bug 2: copied %X, seq %X, rcvnxt %X, fl %X\n",
			     *seq, TCP_SKB_CB(skb)->seq, tp->rcv_nxt, flags);
		}

		/* Well, if we have backlog, try to process it now yet. */

		if (copied >= target && !READ_ONCE(sk->sk_backlog.tail))
			break;

		if (copied) {
			if (!timeo ||
			    sk->sk_err ||
			    sk->sk_state == TCP_CLOSE ||
			    (sk->sk_shutdown & RCV_SHUTDOWN) ||
			    signal_pending(current))
				break;
		} else {
			if (sock_flag(sk, SOCK_DONE))
				break;

			if (sk->sk_err) {
				copied = sock_error(sk);
				break;
			}

			if (sk->sk_shutdown & RCV_SHUTDOWN)
				break;

			if (sk->sk_state == TCP_CLOSE) {
				/* This occurs when user tries to read
				 * from never connected socket.
				 */
				copied = -ENOTCONN;
				break;
			}

			if (!timeo) {
				copied = -EAGAIN;
				break;
			}

			if (signal_pending(current)) {
				copied = sock_intr_errno(timeo);
				break;
			}
		}

		if (copied >= target) {
			/* Do not sleep, just process backlog. */
			__sk_flush_backlog(sk);
		} else {
			tcp_cleanup_rbuf(sk, copied);
			err = sk_wait_data(sk, &timeo, last);
			if (err < 0) {
				err = copied ? : err;
				goto out;
			}
		}

		if ((flags & MSG_PEEK) &&
		    (peek_seq - peek_offset - copied - urg_hole != tp->copied_seq)) {
			net_dbg_ratelimited("TCP(%s:%d): Application bug, race in MSG_PEEK\n",
					    current->comm,
					    task_pid_nr(current));
			peek_seq = tp->copied_seq + peek_offset;
		}
		continue;

found_ok_skb:
		/* Ok so how much can we use? */
		used = skb->len - offset;
		if (len < used)
			used = len;

		/* Do we have urgent data here? */
		if (unlikely(tp->urg_data)) {
			u32 urg_offset = tp->urg_seq - *seq;
			if (urg_offset < used) {
				if (!urg_offset) {
					if (!sock_flag(sk, SOCK_URGINLINE)) {
						WRITE_ONCE(*seq, *seq + 1);
						urg_hole++;
						offset++;
						used--;
						if (!used)
							goto skip_copy;
					}
				} else
					used = urg_offset;
			}
		}

		if (!(flags & MSG_TRUNC)) {
			err = skb_copy_datagram_msg(skb, offset, msg, used);
			if (err) {
				/* Exception. Bailout! */
				if (!copied)
					copied = -EFAULT;
				break;
			}
		}

		WRITE_ONCE(*seq, *seq + used);
		copied += used;
		len -= used;
		if (flags & MSG_PEEK)
			sk_peek_offset_fwd(sk, used);
		else
			sk_peek_offset_bwd(sk, used);
		tcp_rcv_space_adjust(sk);

skip_copy:
		if (unlikely(tp->urg_data) && after(tp->copied_seq, tp->urg_seq)) {
			WRITE_ONCE(tp->urg_data, 0);
			tcp_fast_path_check(sk);
		}

		if (TCP_SKB_CB(skb)->has_rxtstamp) {
			tcp_update_recv_tstamps(skb, tss);
			*cmsg_flags |= TCP_CMSG_TS;
		}

		if (used + offset < skb->len)
			continue;

		if (TCP_SKB_CB(skb)->tcp_flags & TCPHDR_FIN)
			goto found_fin_ok;
		if (!(flags & MSG_PEEK))
			tcp_eat_recv_skb(sk, skb);
		continue;

found_fin_ok:
		/* Process the FIN. */
		WRITE_ONCE(*seq, *seq + 1);
		if (!(flags & MSG_PEEK))
			tcp_eat_recv_skb(sk, skb);
		break;
	} while (len > 0);

	/* According to UNIX98, msg_name/msg_namelen are ignored
	 * on connected socket. I was just happy when found this 8) --ANK
	 */

	/* Clean up data we have read: This will do ACK frames. */
	tcp_cleanup_rbuf(sk, copied);
	return copied;

out:
	return err;

recv_urg:
	err = tcp_recv_urg(sk, msg, len, flags);
	goto out;

recv_sndq:
	err = tcp_peek_sndq(sk, msg, len);
	goto out;
}

int tcp_recvmsg(struct sock *sk, struct msghdr *msg, size_t len, int flags,
		int *addr_len)
{
	int cmsg_flags = 0, ret;
	struct scm_timestamping_internal tss;

	if (unlikely(flags & MSG_ERRQUEUE))
		return inet_recv_error(sk, msg, len, addr_len);

	if (sk_can_busy_loop(sk) &&
	    skb_queue_empty_lockless(&sk->sk_receive_queue) &&
	    sk->sk_state == TCP_ESTABLISHED)
		sk_busy_loop(sk, flags & MSG_DONTWAIT);

	lock_sock(sk);
	ret = tcp_recvmsg_locked(sk, msg, len, flags, &tss, &cmsg_flags);
	release_sock(sk);

	if ((cmsg_flags || msg->msg_get_inq) && ret >= 0) {
		if (cmsg_flags & TCP_CMSG_TS)
			tcp_recv_timestamp(msg, sk, &tss);
		if (msg->msg_get_inq) {
			msg->msg_inq = tcp_inq_hint(sk);
			if (cmsg_flags & TCP_CMSG_INQ)
				put_cmsg(msg, SOL_TCP, TCP_CM_INQ,
					 sizeof(msg->msg_inq), &msg->msg_inq);
		}
	}
	return ret;
}
EXPORT_SYMBOL(tcp_recvmsg);

void tcp_set_state(struct sock *sk, int state)
{
	int oldstate = sk->sk_state;

	/* We defined a new enum for TCP states that are exported in BPF
	 * so as not force the internal TCP states to be frozen. The
	 * following checks will detect if an internal state value ever
	 * differs from the BPF value. If this ever happens, then we will
	 * need to remap the internal value to the BPF value before calling
	 * tcp_call_bpf_2arg.
	 */
	BUILD_BUG_ON((int)BPF_TCP_ESTABLISHED != (int)TCP_ESTABLISHED);
	BUILD_BUG_ON((int)BPF_TCP_SYN_SENT != (int)TCP_SYN_SENT);
	BUILD_BUG_ON((int)BPF_TCP_SYN_RECV != (int)TCP_SYN_RECV);
	BUILD_BUG_ON((int)BPF_TCP_FIN_WAIT1 != (int)TCP_FIN_WAIT1);
	BUILD_BUG_ON((int)BPF_TCP_FIN_WAIT2 != (int)TCP_FIN_WAIT2);
	BUILD_BUG_ON((int)BPF_TCP_TIME_WAIT != (int)TCP_TIME_WAIT);
	BUILD_BUG_ON((int)BPF_TCP_CLOSE != (int)TCP_CLOSE);
	BUILD_BUG_ON((int)BPF_TCP_CLOSE_WAIT != (int)TCP_CLOSE_WAIT);
	BUILD_BUG_ON((int)BPF_TCP_LAST_ACK != (int)TCP_LAST_ACK);
	BUILD_BUG_ON((int)BPF_TCP_LISTEN != (int)TCP_LISTEN);
	BUILD_BUG_ON((int)BPF_TCP_CLOSING != (int)TCP_CLOSING);
	BUILD_BUG_ON((int)BPF_TCP_NEW_SYN_RECV != (int)TCP_NEW_SYN_RECV);
	BUILD_BUG_ON((int)BPF_TCP_BOUND_INACTIVE != (int)TCP_BOUND_INACTIVE);
	BUILD_BUG_ON((int)BPF_TCP_MAX_STATES != (int)TCP_MAX_STATES);

	/* bpf uapi header bpf.h defines an anonymous enum with values
	 * BPF_TCP_* used by bpf programs. Currently gcc built vmlinux
	 * is able to emit this enum in DWARF due to the above BUILD_BUG_ON.
	 * But clang built vmlinux does not have this enum in DWARF
	 * since clang removes the above code before generating IR/debuginfo.
	 * Let us explicitly emit the type debuginfo to ensure the
	 * above-mentioned anonymous enum in the vmlinux DWARF and hence BTF
	 * regardless of which compiler is used.
	 */
	BTF_TYPE_EMIT_ENUM(BPF_TCP_ESTABLISHED);

	if (BPF_SOCK_OPS_TEST_FLAG(tcp_sk(sk), BPF_SOCK_OPS_STATE_CB_FLAG))
		tcp_call_bpf_2arg(sk, BPF_SOCK_OPS_STATE_CB, oldstate, state);

	switch (state) {
	case TCP_ESTABLISHED:
		if (oldstate != TCP_ESTABLISHED)
			TCP_INC_STATS(sock_net(sk), TCP_MIB_CURRESTAB);
		break;
	case TCP_CLOSE_WAIT:
		if (oldstate == TCP_SYN_RECV)
			TCP_INC_STATS(sock_net(sk), TCP_MIB_CURRESTAB);
		break;

	case TCP_CLOSE:
		if (oldstate == TCP_CLOSE_WAIT || oldstate == TCP_ESTABLISHED)
			TCP_INC_STATS(sock_net(sk), TCP_MIB_ESTABRESETS);

		sk->sk_prot->unhash(sk);
		if (inet_csk(sk)->icsk_bind_hash &&
		    !(sk->sk_userlocks & SOCK_BINDPORT_LOCK))
			inet_put_port(sk);
		fallthrough;
	default:
		if (oldstate == TCP_ESTABLISHED || oldstate == TCP_CLOSE_WAIT)
			TCP_DEC_STATS(sock_net(sk), TCP_MIB_CURRESTAB);
	}

	/* Change state AFTER socket is unhashed to avoid closed
	 * socket sitting in hash tables.
	 */
	inet_sk_state_store(sk, state);
}
EXPORT_SYMBOL_GPL(tcp_set_state);

/*
 *	State processing on a close. This implements the state shift for
 *	sending our FIN frame. Note that we only send a FIN for some
 *	states. A shutdown() may have already sent the FIN, or we may be
 *	closed.
 */

static const unsigned char new_state[16] = {
  /* current state:        new state:      action:	*/
  [0 /* (Invalid) */]	= TCP_CLOSE,
  [TCP_ESTABLISHED]	= TCP_FIN_WAIT1 | TCP_ACTION_FIN,
  [TCP_SYN_SENT]	= TCP_CLOSE,
  [TCP_SYN_RECV]	= TCP_FIN_WAIT1 | TCP_ACTION_FIN,
  [TCP_FIN_WAIT1]	= TCP_FIN_WAIT1,
  [TCP_FIN_WAIT2]	= TCP_FIN_WAIT2,
  [TCP_TIME_WAIT]	= TCP_CLOSE,
  [TCP_CLOSE]		= TCP_CLOSE,
  [TCP_CLOSE_WAIT]	= TCP_LAST_ACK  | TCP_ACTION_FIN,
  [TCP_LAST_ACK]	= TCP_LAST_ACK,
  [TCP_LISTEN]		= TCP_CLOSE,
  [TCP_CLOSING]		= TCP_CLOSING,
  [TCP_NEW_SYN_RECV]	= TCP_CLOSE,	/* should not happen ! */
};

static int tcp_close_state(struct sock *sk)
{
	int next = (int)new_state[sk->sk_state];
	int ns = next & TCP_STATE_MASK;

	tcp_set_state(sk, ns);

	return next & TCP_ACTION_FIN;
}

/*
 *	Shutdown the sending side of a connection. Much like close except
 *	that we don't receive shut down or sock_set_flag(sk, SOCK_DEAD).
 */

void tcp_shutdown(struct sock *sk, int how)
{
	/*	We need to grab some memory, and put together a FIN,
	 *	and then put it into the queue to be sent.
	 *		Tim MacKenzie(tym@dibbler.cs.monash.edu.au) 4 Dec '92.
	 */
	if (!(how & SEND_SHUTDOWN))
		return;

	/* If we've already sent a FIN, or it's a closed state, skip this. */
	if ((1 << sk->sk_state) &
	    (TCPF_ESTABLISHED | TCPF_SYN_SENT |
	     TCPF_CLOSE_WAIT)) {
		/* Clear out any half completed packets.  FIN if needed. */
		if (tcp_close_state(sk))
			tcp_send_fin(sk);
	}
}
EXPORT_SYMBOL(tcp_shutdown);

int tcp_orphan_count_sum(void)
{
	int i, total = 0;

	for_each_possible_cpu(i)
		total += per_cpu(tcp_orphan_count, i);

	return max(total, 0);
}

static int tcp_orphan_cache;
static struct timer_list tcp_orphan_timer;
#define TCP_ORPHAN_TIMER_PERIOD msecs_to_jiffies(100)

static void tcp_orphan_update(struct timer_list *unused)
{
	WRITE_ONCE(tcp_orphan_cache, tcp_orphan_count_sum());
	mod_timer(&tcp_orphan_timer, jiffies + TCP_ORPHAN_TIMER_PERIOD);
}

static bool tcp_too_many_orphans(int shift)
{
	return READ_ONCE(tcp_orphan_cache) << shift >
		READ_ONCE(sysctl_tcp_max_orphans);
}

static bool tcp_out_of_memory(const struct sock *sk)
{
	if (sk->sk_wmem_queued > SOCK_MIN_SNDBUF &&
	    sk_memory_allocated(sk) > sk_prot_mem_limits(sk, 2))
		return true;
	return false;
}

bool tcp_check_oom(const struct sock *sk, int shift)
{
	bool too_many_orphans, out_of_socket_memory;

	too_many_orphans = tcp_too_many_orphans(shift);
	out_of_socket_memory = tcp_out_of_memory(sk);

	if (too_many_orphans)
		net_info_ratelimited("too many orphaned sockets\n");
	if (out_of_socket_memory)
		net_info_ratelimited("out of memory -- consider tuning tcp_mem\n");
	return too_many_orphans || out_of_socket_memory;
}

void __tcp_close(struct sock *sk, long timeout)
{
	struct sk_buff *skb;
	int data_was_unread = 0;
	int state;

	WRITE_ONCE(sk->sk_shutdown, SHUTDOWN_MASK);

	if (sk->sk_state == TCP_LISTEN) {
		tcp_set_state(sk, TCP_CLOSE);

		/* Special case. */
		inet_csk_listen_stop(sk);

		goto adjudge_to_death;
	}

	/*  We need to flush the recv. buffs.  We do this only on the
	 *  descriptor close, not protocol-sourced closes, because the
	 *  reader process may not have drained the data yet!
	 */
	while ((skb = __skb_dequeue(&sk->sk_receive_queue)) != NULL) {
		u32 len = TCP_SKB_CB(skb)->end_seq - TCP_SKB_CB(skb)->seq;

		if (TCP_SKB_CB(skb)->tcp_flags & TCPHDR_FIN)
			len--;
		data_was_unread += len;
		__kfree_skb(skb);
	}

	/* If socket has been already reset (e.g. in tcp_reset()) - kill it. */
	if (sk->sk_state == TCP_CLOSE)
		goto adjudge_to_death;

	/* As outlined in RFC 2525, section 2.17, we send a RST here because
	 * data was lost. To witness the awful effects of the old behavior of
	 * always doing a FIN, run an older 2.1.x kernel or 2.0.x, start a bulk
	 * GET in an FTP client, suspend the process, wait for the client to
	 * advertise a zero window, then kill -9 the FTP client, wheee...
	 * Note: timeout is always zero in such a case.
	 */
	if (unlikely(tcp_sk(sk)->repair)) {
		sk->sk_prot->disconnect(sk, 0);
	} else if (data_was_unread) {
		/* Unread data was tossed, zap the connection. */
		NET_INC_STATS(sock_net(sk), LINUX_MIB_TCPABORTONCLOSE);
		tcp_set_state(sk, TCP_CLOSE);
		tcp_send_active_reset(sk, sk->sk_allocation,
				      SK_RST_REASON_NOT_SPECIFIED);
	} else if (sock_flag(sk, SOCK_LINGER) && !sk->sk_lingertime) {
		/* Check zero linger _after_ checking for unread data. */
		sk->sk_prot->disconnect(sk, 0);
		NET_INC_STATS(sock_net(sk), LINUX_MIB_TCPABORTONDATA);
	} else if (tcp_close_state(sk)) {
		/* We FIN if the application ate all the data before
		 * zapping the connection.
		 */

		/* RED-PEN. Formally speaking, we have broken TCP state
		 * machine. State transitions:
		 *
		 * TCP_ESTABLISHED -> TCP_FIN_WAIT1
		 * TCP_SYN_RECV	-> TCP_FIN_WAIT1 (it is difficult)
		 * TCP_CLOSE_WAIT -> TCP_LAST_ACK
		 *
		 * are legal only when FIN has been sent (i.e. in window),
		 * rather than queued out of window. Purists blame.
		 *
		 * F.e. "RFC state" is ESTABLISHED,
		 * if Linux state is FIN-WAIT-1, but FIN is still not sent.
		 *
		 * The visible declinations are that sometimes
		 * we enter time-wait state, when it is not required really
		 * (harmless), do not send active resets, when they are
		 * required by specs (TCP_ESTABLISHED, TCP_CLOSE_WAIT, when
		 * they look as CLOSING or LAST_ACK for Linux)
		 * Probably, I missed some more holelets.
		 * 						--ANK
		 * XXX (TFO) - To start off we don't support SYN+ACK+FIN
		 * in a single packet! (May consider it later but will
		 * probably need API support or TCP_CORK SYN-ACK until
		 * data is written and socket is closed.)
		 */
		tcp_send_fin(sk);
	}

	sk_stream_wait_close(sk, timeout);

adjudge_to_death:
	state = sk->sk_state;
	sock_hold(sk);
	sock_orphan(sk);

	local_bh_disable();
	bh_lock_sock(sk);
	/* remove backlog if any, without releasing ownership. */
	__release_sock(sk);

	this_cpu_inc(tcp_orphan_count);

	/* Have we already been destroyed by a softirq or backlog? */
	if (state != TCP_CLOSE && sk->sk_state == TCP_CLOSE)
		goto out;

	/*	This is a (useful) BSD violating of the RFC. There is a
	 *	problem with TCP as specified in that the other end could
	 *	keep a socket open forever with no application left this end.
	 *	We use a 1 minute timeout (about the same as BSD) then kill
	 *	our end. If they send after that then tough - BUT: long enough
	 *	that we won't make the old 4*rto = almost no time - whoops
	 *	reset mistake.
	 *
	 *	Nope, it was not mistake. It is really desired behaviour
	 *	f.e. on http servers, when such sockets are useless, but
	 *	consume significant resources. Let's do it with special
	 *	linger2	option.					--ANK
	 */

	if (sk->sk_state == TCP_FIN_WAIT2) {
		struct tcp_sock *tp = tcp_sk(sk);
		if (READ_ONCE(tp->linger2) < 0) {
			tcp_set_state(sk, TCP_CLOSE);
			tcp_send_active_reset(sk, GFP_ATOMIC,
					      SK_RST_REASON_NOT_SPECIFIED);
			__NET_INC_STATS(sock_net(sk),
					LINUX_MIB_TCPABORTONLINGER);
		} else {
			const int tmo = tcp_fin_time(sk);

			if (tmo > TCP_TIMEWAIT_LEN) {
				inet_csk_reset_keepalive_timer(sk,
						tmo - TCP_TIMEWAIT_LEN);
			} else {
				tcp_time_wait(sk, TCP_FIN_WAIT2, tmo);
				goto out;
			}
		}
	}
	if (sk->sk_state != TCP_CLOSE) {
		if (tcp_check_oom(sk, 0)) {
			tcp_set_state(sk, TCP_CLOSE);
			tcp_send_active_reset(sk, GFP_ATOMIC,
					      SK_RST_REASON_NOT_SPECIFIED);
			__NET_INC_STATS(sock_net(sk),
					LINUX_MIB_TCPABORTONMEMORY);
		} else if (!check_net(sock_net(sk))) {
			/* Not possible to send reset; just close */
			tcp_set_state(sk, TCP_CLOSE);
		}
	}

	if (sk->sk_state == TCP_CLOSE) {
		struct request_sock *req;

		req = rcu_dereference_protected(tcp_sk(sk)->fastopen_rsk,
						lockdep_sock_is_held(sk));
		/* We could get here with a non-NULL req if the socket is
		 * aborted (e.g., closed with unread data) before 3WHS
		 * finishes.
		 */
		if (req)
			reqsk_fastopen_remove(sk, req, false);
		inet_csk_destroy_sock(sk);
	}
	/* Otherwise, socket is reprieved until protocol close. */

out:
	bh_unlock_sock(sk);
	local_bh_enable();
}

void tcp_close(struct sock *sk, long timeout)
{
	lock_sock(sk);
	__tcp_close(sk, timeout);
	release_sock(sk);
	if (!sk->sk_net_refcnt)
		inet_csk_clear_xmit_timers_sync(sk);
	sock_put(sk);
}
EXPORT_SYMBOL(tcp_close);

/* These states need RST on ABORT according to RFC793 */

static inline bool tcp_need_reset(int state)
{
	return (1 << state) &
	       (TCPF_ESTABLISHED | TCPF_CLOSE_WAIT | TCPF_FIN_WAIT1 |
		TCPF_FIN_WAIT2 | TCPF_SYN_RECV);
}

static void tcp_rtx_queue_purge(struct sock *sk)
{
	struct rb_node *p = rb_first(&sk->tcp_rtx_queue);

	tcp_sk(sk)->highest_sack = NULL;
	while (p) {
		struct sk_buff *skb = rb_to_skb(p);

		p = rb_next(p);
		/* Since we are deleting whole queue, no need to
		 * list_del(&skb->tcp_tsorted_anchor)
		 */
		tcp_rtx_queue_unlink(skb, sk);
		tcp_wmem_free_skb(sk, skb);
	}
}

void tcp_write_queue_purge(struct sock *sk)
{
	struct sk_buff *skb;

	tcp_chrono_stop(sk, TCP_CHRONO_BUSY);
	while ((skb = __skb_dequeue(&sk->sk_write_queue)) != NULL) {
		tcp_skb_tsorted_anchor_cleanup(skb);
		tcp_wmem_free_skb(sk, skb);
	}
	tcp_rtx_queue_purge(sk);
	INIT_LIST_HEAD(&tcp_sk(sk)->tsorted_sent_queue);
	tcp_clear_all_retrans_hints(tcp_sk(sk));
	tcp_sk(sk)->packets_out = 0;
	inet_csk(sk)->icsk_backoff = 0;
}

int tcp_disconnect(struct sock *sk, int flags)
{
	struct inet_sock *inet = inet_sk(sk);
	struct inet_connection_sock *icsk = inet_csk(sk);
	struct tcp_sock *tp = tcp_sk(sk);
	int old_state = sk->sk_state;
	u32 seq;

	if (old_state != TCP_CLOSE)
		tcp_set_state(sk, TCP_CLOSE);

	/* ABORT function of RFC793 */
	if (old_state == TCP_LISTEN) {
		inet_csk_listen_stop(sk);
	} else if (unlikely(tp->repair)) {
		WRITE_ONCE(sk->sk_err, ECONNABORTED);
	} else if (tcp_need_reset(old_state) ||
		   (tp->snd_nxt != tp->write_seq &&
		    (1 << old_state) & (TCPF_CLOSING | TCPF_LAST_ACK))) {
		/* The last check adjusts for discrepancy of Linux wrt. RFC
		 * states
		 */
		tcp_send_active_reset(sk, gfp_any(), SK_RST_REASON_NOT_SPECIFIED);
		WRITE_ONCE(sk->sk_err, ECONNRESET);
	} else if (old_state == TCP_SYN_SENT)
		WRITE_ONCE(sk->sk_err, ECONNRESET);

	tcp_clear_xmit_timers(sk);
	__skb_queue_purge(&sk->sk_receive_queue);
	WRITE_ONCE(tp->copied_seq, tp->rcv_nxt);
	WRITE_ONCE(tp->urg_data, 0);
	sk_set_peek_off(sk, -1);
	tcp_write_queue_purge(sk);
	tcp_fastopen_active_disable_ofo_check(sk);
	skb_rbtree_purge(&tp->out_of_order_queue);

	inet->inet_dport = 0;

	inet_bhash2_reset_saddr(sk);

	WRITE_ONCE(sk->sk_shutdown, 0);
	sock_reset_flag(sk, SOCK_DONE);
	tp->srtt_us = 0;
	tp->mdev_us = jiffies_to_usecs(TCP_TIMEOUT_INIT);
	tp->rcv_rtt_last_tsecr = 0;

	seq = tp->write_seq + tp->max_window + 2;
	if (!seq)
		seq = 1;
	WRITE_ONCE(tp->write_seq, seq);

	icsk->icsk_backoff = 0;
	icsk->icsk_probes_out = 0;
	icsk->icsk_probes_tstamp = 0;
	icsk->icsk_rto = TCP_TIMEOUT_INIT;
	icsk->icsk_rto_min = TCP_RTO_MIN;
	icsk->icsk_delack_max = TCP_DELACK_MAX;
	tp->snd_ssthresh = TCP_INFINITE_SSTHRESH;
	tcp_snd_cwnd_set(tp, TCP_INIT_CWND);
	tp->snd_cwnd_cnt = 0;
	tp->is_cwnd_limited = 0;
	tp->max_packets_out = 0;
	tp->window_clamp = 0;
	tp->delivered = 0;
	tp->delivered_ce = 0;
	if (icsk->icsk_ca_ops->release)
		icsk->icsk_ca_ops->release(sk);
	memset(icsk->icsk_ca_priv, 0, sizeof(icsk->icsk_ca_priv));
	icsk->icsk_ca_initialized = 0;
	tcp_set_ca_state(sk, TCP_CA_Open);
	tp->is_sack_reneg = 0;
	tcp_clear_retrans(tp);
	tp->total_retrans = 0;
	inet_csk_delack_init(sk);
	/* Initialize rcv_mss to TCP_MIN_MSS to avoid division by 0
	 * issue in __tcp_select_window()
	 */
	icsk->icsk_ack.rcv_mss = TCP_MIN_MSS;
	memset(&tp->rx_opt, 0, sizeof(tp->rx_opt));
	__sk_dst_reset(sk);
	dst_release(xchg((__force struct dst_entry **)&sk->sk_rx_dst, NULL));
	tcp_saved_syn_free(tp);
	tp->compressed_ack = 0;
	tp->segs_in = 0;
	tp->segs_out = 0;
	tp->bytes_sent = 0;
	tp->bytes_acked = 0;
	tp->bytes_received = 0;
	tp->bytes_retrans = 0;
	tp->data_segs_in = 0;
	tp->data_segs_out = 0;
	tp->duplicate_sack[0].start_seq = 0;
	tp->duplicate_sack[0].end_seq = 0;
	tp->dsack_dups = 0;
	tp->reord_seen = 0;
	tp->retrans_out = 0;
	tp->sacked_out = 0;
	tp->tlp_high_seq = 0;
	tp->last_oow_ack_time = 0;
	tp->plb_rehash = 0;
	/* There's a bubble in the pipe until at least the first ACK. */
	tp->app_limited = ~0U;
	tp->rate_app_limited = 1;
	tp->rack.mstamp = 0;
	tp->rack.advanced = 0;
	tp->rack.reo_wnd_steps = 1;
	tp->rack.last_delivered = 0;
	tp->rack.reo_wnd_persist = 0;
	tp->rack.dsack_seen = 0;
	tp->syn_data_acked = 0;
	tp->rx_opt.saw_tstamp = 0;
	tp->rx_opt.dsack = 0;
	tp->rx_opt.num_sacks = 0;
	tp->rcv_ooopack = 0;


	/* Clean up fastopen related fields */
	tcp_free_fastopen_req(tp);
	inet_clear_bit(DEFER_CONNECT, sk);
	tp->fastopen_client_fail = 0;

	WARN_ON(inet->inet_num && !icsk->icsk_bind_hash);

	if (sk->sk_frag.page) {
		put_page(sk->sk_frag.page);
		sk->sk_frag.page = NULL;
		sk->sk_frag.offset = 0;
	}
	sk_error_report(sk);
	return 0;
}
EXPORT_SYMBOL(tcp_disconnect);

static inline bool tcp_can_repair_sock(const struct sock *sk)
{
	return sockopt_ns_capable(sock_net(sk)->user_ns, CAP_NET_ADMIN) &&
		(sk->sk_state != TCP_LISTEN);
}

static int tcp_repair_set_window(struct tcp_sock *tp, sockptr_t optbuf, int len)
{
	struct tcp_repair_window opt;

	if (!tp->repair)
		return -EPERM;

	if (len != sizeof(opt))
		return -EINVAL;

	if (copy_from_sockptr(&opt, optbuf, sizeof(opt)))
		return -EFAULT;

	if (opt.max_window < opt.snd_wnd)
		return -EINVAL;

	if (after(opt.snd_wl1, tp->rcv_nxt + opt.rcv_wnd))
		return -EINVAL;

	if (after(opt.rcv_wup, tp->rcv_nxt))
		return -EINVAL;

	tp->snd_wl1	= opt.snd_wl1;
	tp->snd_wnd	= opt.snd_wnd;
	tp->max_window	= opt.max_window;

	tp->rcv_wnd	= opt.rcv_wnd;
	tp->rcv_wup	= opt.rcv_wup;

	return 0;
}

static int tcp_repair_options_est(struct sock *sk, sockptr_t optbuf,
		unsigned int len)
{
	struct tcp_sock *tp = tcp_sk(sk);
	struct tcp_repair_opt opt;
	size_t offset = 0;

	while (len >= sizeof(opt)) {
		if (copy_from_sockptr_offset(&opt, optbuf, offset, sizeof(opt)))
			return -EFAULT;

		offset += sizeof(opt);
		len -= sizeof(opt);

		switch (opt.opt_code) {
		case TCPOPT_MSS:
			tp->rx_opt.mss_clamp = opt.opt_val;
			tcp_mtup_init(sk);
			break;
		case TCPOPT_WINDOW:
			{
				u16 snd_wscale = opt.opt_val & 0xFFFF;
				u16 rcv_wscale = opt.opt_val >> 16;

				if (snd_wscale > TCP_MAX_WSCALE || rcv_wscale > TCP_MAX_WSCALE)
					return -EFBIG;

				tp->rx_opt.snd_wscale = snd_wscale;
				tp->rx_opt.rcv_wscale = rcv_wscale;
				tp->rx_opt.wscale_ok = 1;
			}
			break;
		case TCPOPT_SACK_PERM:
			if (opt.opt_val != 0)
				return -EINVAL;

			tp->rx_opt.sack_ok |= TCP_SACK_SEEN;
			break;
		case TCPOPT_TIMESTAMP:
			if (opt.opt_val != 0)
				return -EINVAL;

			tp->rx_opt.tstamp_ok = 1;
			break;
		}
	}

	return 0;
}

DEFINE_STATIC_KEY_FALSE(tcp_tx_delay_enabled);
EXPORT_SYMBOL(tcp_tx_delay_enabled);

static void tcp_enable_tx_delay(void)
{
	if (!static_branch_unlikely(&tcp_tx_delay_enabled)) {
		static int __tcp_tx_delay_enabled = 0;

		if (cmpxchg(&__tcp_tx_delay_enabled, 0, 1) == 0) {
			static_branch_enable(&tcp_tx_delay_enabled);
			pr_info("TCP_TX_DELAY enabled\n");
		}
	}
}

/* When set indicates to always queue non-full frames.  Later the user clears
 * this option and we transmit any pending partial frames in the queue.  This is
 * meant to be used alongside sendfile() to get properly filled frames when the
 * user (for example) must write out headers with a write() call first and then
 * use sendfile to send out the data parts.
 *
 * TCP_CORK can be set together with TCP_NODELAY and it is stronger than
 * TCP_NODELAY.
 */
void __tcp_sock_set_cork(struct sock *sk, bool on)
{
	struct tcp_sock *tp = tcp_sk(sk);

	if (on) {
		tp->nonagle |= TCP_NAGLE_CORK;
	} else {
		tp->nonagle &= ~TCP_NAGLE_CORK;
		if (tp->nonagle & TCP_NAGLE_OFF)
			tp->nonagle |= TCP_NAGLE_PUSH;
		tcp_push_pending_frames(sk);
	}
}

void tcp_sock_set_cork(struct sock *sk, bool on)
{
	lock_sock(sk);
	__tcp_sock_set_cork(sk, on);
	release_sock(sk);
}
EXPORT_SYMBOL(tcp_sock_set_cork);

/* TCP_NODELAY is weaker than TCP_CORK, so that this option on corked socket is
 * remembered, but it is not activated until cork is cleared.
 *
 * However, when TCP_NODELAY is set we make an explicit push, which overrides
 * even TCP_CORK for currently queued segments.
 */
void __tcp_sock_set_nodelay(struct sock *sk, bool on)
{
	if (on) {
		tcp_sk(sk)->nonagle |= TCP_NAGLE_OFF|TCP_NAGLE_PUSH;
		tcp_push_pending_frames(sk);
	} else {
		tcp_sk(sk)->nonagle &= ~TCP_NAGLE_OFF;
	}
}

void tcp_sock_set_nodelay(struct sock *sk)
{
	lock_sock(sk);
	__tcp_sock_set_nodelay(sk, true);
	release_sock(sk);
}
EXPORT_SYMBOL(tcp_sock_set_nodelay);

static void __tcp_sock_set_quickack(struct sock *sk, int val)
{
	if (!val) {
		inet_csk_enter_pingpong_mode(sk);
		return;
	}

	inet_csk_exit_pingpong_mode(sk);
	if ((1 << sk->sk_state) & (TCPF_ESTABLISHED | TCPF_CLOSE_WAIT) &&
	    inet_csk_ack_scheduled(sk)) {
		inet_csk(sk)->icsk_ack.pending |= ICSK_ACK_PUSHED;
		tcp_cleanup_rbuf(sk, 1);
		if (!(val & 1))
			inet_csk_enter_pingpong_mode(sk);
	}
}

void tcp_sock_set_quickack(struct sock *sk, int val)
{
	lock_sock(sk);
	__tcp_sock_set_quickack(sk, val);
	release_sock(sk);
}
EXPORT_SYMBOL(tcp_sock_set_quickack);

int tcp_sock_set_syncnt(struct sock *sk, int val)
{
	if (val < 1 || val > MAX_TCP_SYNCNT)
		return -EINVAL;

	WRITE_ONCE(inet_csk(sk)->icsk_syn_retries, val);
	return 0;
}
EXPORT_SYMBOL(tcp_sock_set_syncnt);

int tcp_sock_set_user_timeout(struct sock *sk, int val)
{
	/* Cap the max time in ms TCP will retry or probe the window
	 * before giving up and aborting (ETIMEDOUT) a connection.
	 */
	if (val < 0)
		return -EINVAL;

	WRITE_ONCE(inet_csk(sk)->icsk_user_timeout, val);
	return 0;
}
EXPORT_SYMBOL(tcp_sock_set_user_timeout);

int tcp_sock_set_keepidle_locked(struct sock *sk, int val)
{
	struct tcp_sock *tp = tcp_sk(sk);

	if (val < 1 || val > MAX_TCP_KEEPIDLE)
		return -EINVAL;

	/* Paired with WRITE_ONCE() in keepalive_time_when() */
	WRITE_ONCE(tp->keepalive_time, val * HZ);
	if (sock_flag(sk, SOCK_KEEPOPEN) &&
	    !((1 << sk->sk_state) & (TCPF_CLOSE | TCPF_LISTEN))) {
		u32 elapsed = keepalive_time_elapsed(tp);

		if (tp->keepalive_time > elapsed)
			elapsed = tp->keepalive_time - elapsed;
		else
			elapsed = 0;
		inet_csk_reset_keepalive_timer(sk, elapsed);
	}

	return 0;
}

int tcp_sock_set_keepidle(struct sock *sk, int val)
{
	int err;

	lock_sock(sk);
	err = tcp_sock_set_keepidle_locked(sk, val);
	release_sock(sk);
	return err;
}
EXPORT_SYMBOL(tcp_sock_set_keepidle);

int tcp_sock_set_keepintvl(struct sock *sk, int val)
{
	if (val < 1 || val > MAX_TCP_KEEPINTVL)
		return -EINVAL;

	WRITE_ONCE(tcp_sk(sk)->keepalive_intvl, val * HZ);
	return 0;
}
EXPORT_SYMBOL(tcp_sock_set_keepintvl);

int tcp_sock_set_keepcnt(struct sock *sk, int val)
{
	if (val < 1 || val > MAX_TCP_KEEPCNT)
		return -EINVAL;

	/* Paired with READ_ONCE() in keepalive_probes() */
	WRITE_ONCE(tcp_sk(sk)->keepalive_probes, val);
	return 0;
}
EXPORT_SYMBOL(tcp_sock_set_keepcnt);

int tcp_set_window_clamp(struct sock *sk, int val)
{
	struct tcp_sock *tp = tcp_sk(sk);

	if (!val) {
		if (sk->sk_state != TCP_CLOSE)
			return -EINVAL;
		WRITE_ONCE(tp->window_clamp, 0);
	} else {
		u32 new_rcv_ssthresh, old_window_clamp = tp->window_clamp;
		u32 new_window_clamp = val < SOCK_MIN_RCVBUF / 2 ?
						SOCK_MIN_RCVBUF / 2 : val;

		if (new_window_clamp == old_window_clamp)
			return 0;

<<<<<<< HEAD
		tp->window_clamp = new_window_clamp;
=======
		WRITE_ONCE(tp->window_clamp, new_window_clamp);
>>>>>>> 0c383648
		if (new_window_clamp < old_window_clamp) {
			/* need to apply the reserved mem provisioning only
			 * when shrinking the window clamp
			 */
			__tcp_adjust_rcv_ssthresh(sk, tp->window_clamp);

		} else {
			new_rcv_ssthresh = min(tp->rcv_wnd, tp->window_clamp);
			tp->rcv_ssthresh = max(new_rcv_ssthresh,
					       tp->rcv_ssthresh);
		}
	}
	return 0;
}

/*
 *	Socket option code for TCP.
 */
int do_tcp_setsockopt(struct sock *sk, int level, int optname,
		      sockptr_t optval, unsigned int optlen)
{
	struct tcp_sock *tp = tcp_sk(sk);
	struct inet_connection_sock *icsk = inet_csk(sk);
	struct net *net = sock_net(sk);
	int val;
	int err = 0;

	/* These are data/string values, all the others are ints */
	switch (optname) {
	case TCP_CONGESTION: {
		char name[TCP_CA_NAME_MAX];

		if (optlen < 1)
			return -EINVAL;

		val = strncpy_from_sockptr(name, optval,
					min_t(long, TCP_CA_NAME_MAX-1, optlen));
		if (val < 0)
			return -EFAULT;
		name[val] = 0;

		sockopt_lock_sock(sk);
		err = tcp_set_congestion_control(sk, name, !has_current_bpf_ctx(),
						 sockopt_ns_capable(sock_net(sk)->user_ns,
								    CAP_NET_ADMIN));
		sockopt_release_sock(sk);
		return err;
	}
	case TCP_ULP: {
		char name[TCP_ULP_NAME_MAX];

		if (optlen < 1)
			return -EINVAL;

		val = strncpy_from_sockptr(name, optval,
					min_t(long, TCP_ULP_NAME_MAX - 1,
					      optlen));
		if (val < 0)
			return -EFAULT;
		name[val] = 0;

		sockopt_lock_sock(sk);
		err = tcp_set_ulp(sk, name);
		sockopt_release_sock(sk);
		return err;
	}
	case TCP_FASTOPEN_KEY: {
		__u8 key[TCP_FASTOPEN_KEY_BUF_LENGTH];
		__u8 *backup_key = NULL;

		/* Allow a backup key as well to facilitate key rotation
		 * First key is the active one.
		 */
		if (optlen != TCP_FASTOPEN_KEY_LENGTH &&
		    optlen != TCP_FASTOPEN_KEY_BUF_LENGTH)
			return -EINVAL;

		if (copy_from_sockptr(key, optval, optlen))
			return -EFAULT;

		if (optlen == TCP_FASTOPEN_KEY_BUF_LENGTH)
			backup_key = key + TCP_FASTOPEN_KEY_LENGTH;

		return tcp_fastopen_reset_cipher(net, sk, key, backup_key);
	}
	default:
		/* fallthru */
		break;
	}

	if (optlen < sizeof(int))
		return -EINVAL;

	if (copy_from_sockptr(&val, optval, sizeof(val)))
		return -EFAULT;

	/* Handle options that can be set without locking the socket. */
	switch (optname) {
	case TCP_SYNCNT:
		return tcp_sock_set_syncnt(sk, val);
	case TCP_USER_TIMEOUT:
		return tcp_sock_set_user_timeout(sk, val);
	case TCP_KEEPINTVL:
		return tcp_sock_set_keepintvl(sk, val);
	case TCP_KEEPCNT:
		return tcp_sock_set_keepcnt(sk, val);
	case TCP_LINGER2:
		if (val < 0)
			WRITE_ONCE(tp->linger2, -1);
		else if (val > TCP_FIN_TIMEOUT_MAX / HZ)
			WRITE_ONCE(tp->linger2, TCP_FIN_TIMEOUT_MAX);
		else
			WRITE_ONCE(tp->linger2, val * HZ);
		return 0;
	case TCP_DEFER_ACCEPT:
		/* Translate value in seconds to number of retransmits */
		WRITE_ONCE(icsk->icsk_accept_queue.rskq_defer_accept,
			   secs_to_retrans(val, TCP_TIMEOUT_INIT / HZ,
					   TCP_RTO_MAX / HZ));
		return 0;
	}

	sockopt_lock_sock(sk);

	switch (optname) {
	case TCP_MAXSEG:
		/* Values greater than interface MTU won't take effect. However
		 * at the point when this call is done we typically don't yet
		 * know which interface is going to be used
		 */
		if (val && (val < TCP_MIN_MSS || val > MAX_TCP_WINDOW)) {
			err = -EINVAL;
			break;
		}
		tp->rx_opt.user_mss = val;
		break;

	case TCP_NODELAY:
		__tcp_sock_set_nodelay(sk, val);
		break;

	case TCP_THIN_LINEAR_TIMEOUTS:
		if (val < 0 || val > 1)
			err = -EINVAL;
		else
			tp->thin_lto = val;
		break;

	case TCP_THIN_DUPACK:
		if (val < 0 || val > 1)
			err = -EINVAL;
		break;

	case TCP_REPAIR:
		if (!tcp_can_repair_sock(sk))
			err = -EPERM;
		else if (val == TCP_REPAIR_ON) {
			tp->repair = 1;
			sk->sk_reuse = SK_FORCE_REUSE;
			tp->repair_queue = TCP_NO_QUEUE;
		} else if (val == TCP_REPAIR_OFF) {
			tp->repair = 0;
			sk->sk_reuse = SK_NO_REUSE;
			tcp_send_window_probe(sk);
		} else if (val == TCP_REPAIR_OFF_NO_WP) {
			tp->repair = 0;
			sk->sk_reuse = SK_NO_REUSE;
		} else
			err = -EINVAL;

		break;

	case TCP_REPAIR_QUEUE:
		if (!tp->repair)
			err = -EPERM;
		else if ((unsigned int)val < TCP_QUEUES_NR)
			tp->repair_queue = val;
		else
			err = -EINVAL;
		break;

	case TCP_QUEUE_SEQ:
		if (sk->sk_state != TCP_CLOSE) {
			err = -EPERM;
		} else if (tp->repair_queue == TCP_SEND_QUEUE) {
			if (!tcp_rtx_queue_empty(sk))
				err = -EPERM;
			else
				WRITE_ONCE(tp->write_seq, val);
		} else if (tp->repair_queue == TCP_RECV_QUEUE) {
			if (tp->rcv_nxt != tp->copied_seq) {
				err = -EPERM;
			} else {
				WRITE_ONCE(tp->rcv_nxt, val);
				WRITE_ONCE(tp->copied_seq, val);
			}
		} else {
			err = -EINVAL;
		}
		break;

	case TCP_REPAIR_OPTIONS:
		if (!tp->repair)
			err = -EINVAL;
		else if (sk->sk_state == TCP_ESTABLISHED && !tp->bytes_sent)
			err = tcp_repair_options_est(sk, optval, optlen);
		else
			err = -EPERM;
		break;

	case TCP_CORK:
		__tcp_sock_set_cork(sk, val);
		break;

	case TCP_KEEPIDLE:
		err = tcp_sock_set_keepidle_locked(sk, val);
		break;
	case TCP_SAVE_SYN:
		/* 0: disable, 1: enable, 2: start from ether_header */
		if (val < 0 || val > 2)
			err = -EINVAL;
		else
			tp->save_syn = val;
		break;

	case TCP_WINDOW_CLAMP:
		err = tcp_set_window_clamp(sk, val);
		break;

	case TCP_QUICKACK:
		__tcp_sock_set_quickack(sk, val);
		break;

	case TCP_AO_REPAIR:
		if (!tcp_can_repair_sock(sk)) {
			err = -EPERM;
			break;
		}
		err = tcp_ao_set_repair(sk, optval, optlen);
		break;
#ifdef CONFIG_TCP_AO
	case TCP_AO_ADD_KEY:
	case TCP_AO_DEL_KEY:
	case TCP_AO_INFO: {
		/* If this is the first TCP-AO setsockopt() on the socket,
		 * sk_state has to be LISTEN or CLOSE. Allow TCP_REPAIR
		 * in any state.
		 */
		if ((1 << sk->sk_state) & (TCPF_LISTEN | TCPF_CLOSE))
			goto ao_parse;
		if (rcu_dereference_protected(tcp_sk(sk)->ao_info,
					      lockdep_sock_is_held(sk)))
			goto ao_parse;
		if (tp->repair)
			goto ao_parse;
		err = -EISCONN;
		break;
ao_parse:
		err = tp->af_specific->ao_parse(sk, optname, optval, optlen);
		break;
	}
#endif
#ifdef CONFIG_TCP_MD5SIG
	case TCP_MD5SIG:
	case TCP_MD5SIG_EXT:
		err = tp->af_specific->md5_parse(sk, optname, optval, optlen);
		break;
#endif
	case TCP_FASTOPEN:
		if (val >= 0 && ((1 << sk->sk_state) & (TCPF_CLOSE |
		    TCPF_LISTEN))) {
			tcp_fastopen_init_key_once(net);

			fastopen_queue_tune(sk, val);
		} else {
			err = -EINVAL;
		}
		break;
	case TCP_FASTOPEN_CONNECT:
		if (val > 1 || val < 0) {
			err = -EINVAL;
		} else if (READ_ONCE(net->ipv4.sysctl_tcp_fastopen) &
			   TFO_CLIENT_ENABLE) {
			if (sk->sk_state == TCP_CLOSE)
				tp->fastopen_connect = val;
			else
				err = -EINVAL;
		} else {
			err = -EOPNOTSUPP;
		}
		break;
	case TCP_FASTOPEN_NO_COOKIE:
		if (val > 1 || val < 0)
			err = -EINVAL;
		else if (!((1 << sk->sk_state) & (TCPF_CLOSE | TCPF_LISTEN)))
			err = -EINVAL;
		else
			tp->fastopen_no_cookie = val;
		break;
	case TCP_TIMESTAMP:
		if (!tp->repair) {
			err = -EPERM;
			break;
		}
		/* val is an opaque field,
		 * and low order bit contains usec_ts enable bit.
		 * Its a best effort, and we do not care if user makes an error.
		 */
		tp->tcp_usec_ts = val & 1;
		WRITE_ONCE(tp->tsoffset, val - tcp_clock_ts(tp->tcp_usec_ts));
		break;
	case TCP_REPAIR_WINDOW:
		err = tcp_repair_set_window(tp, optval, optlen);
		break;
	case TCP_NOTSENT_LOWAT:
		WRITE_ONCE(tp->notsent_lowat, val);
		sk->sk_write_space(sk);
		break;
	case TCP_INQ:
		if (val > 1 || val < 0)
			err = -EINVAL;
		else
			tp->recvmsg_inq = val;
		break;
	case TCP_TX_DELAY:
		if (val)
			tcp_enable_tx_delay();
		WRITE_ONCE(tp->tcp_tx_delay, val);
		break;
	default:
		err = -ENOPROTOOPT;
		break;
	}

	sockopt_release_sock(sk);
	return err;
}

int tcp_setsockopt(struct sock *sk, int level, int optname, sockptr_t optval,
		   unsigned int optlen)
{
	const struct inet_connection_sock *icsk = inet_csk(sk);

	if (level != SOL_TCP)
		/* Paired with WRITE_ONCE() in do_ipv6_setsockopt() and tcp_v6_connect() */
		return READ_ONCE(icsk->icsk_af_ops)->setsockopt(sk, level, optname,
								optval, optlen);
	return do_tcp_setsockopt(sk, level, optname, optval, optlen);
}
EXPORT_SYMBOL(tcp_setsockopt);

static void tcp_get_info_chrono_stats(const struct tcp_sock *tp,
				      struct tcp_info *info)
{
	u64 stats[__TCP_CHRONO_MAX], total = 0;
	enum tcp_chrono i;

	for (i = TCP_CHRONO_BUSY; i < __TCP_CHRONO_MAX; ++i) {
		stats[i] = tp->chrono_stat[i - 1];
		if (i == tp->chrono_type)
			stats[i] += tcp_jiffies32 - tp->chrono_start;
		stats[i] *= USEC_PER_SEC / HZ;
		total += stats[i];
	}

	info->tcpi_busy_time = total;
	info->tcpi_rwnd_limited = stats[TCP_CHRONO_RWND_LIMITED];
	info->tcpi_sndbuf_limited = stats[TCP_CHRONO_SNDBUF_LIMITED];
}

/* Return information about state of tcp endpoint in API format. */
void tcp_get_info(struct sock *sk, struct tcp_info *info)
{
	const struct tcp_sock *tp = tcp_sk(sk); /* iff sk_type == SOCK_STREAM */
	const struct inet_connection_sock *icsk = inet_csk(sk);
	unsigned long rate;
	u32 now;
	u64 rate64;
	bool slow;

	memset(info, 0, sizeof(*info));
	if (sk->sk_type != SOCK_STREAM)
		return;

	info->tcpi_state = inet_sk_state_load(sk);

	/* Report meaningful fields for all TCP states, including listeners */
	rate = READ_ONCE(sk->sk_pacing_rate);
	rate64 = (rate != ~0UL) ? rate : ~0ULL;
	info->tcpi_pacing_rate = rate64;

	rate = READ_ONCE(sk->sk_max_pacing_rate);
	rate64 = (rate != ~0UL) ? rate : ~0ULL;
	info->tcpi_max_pacing_rate = rate64;

	info->tcpi_reordering = tp->reordering;
	info->tcpi_snd_cwnd = tcp_snd_cwnd(tp);

	if (info->tcpi_state == TCP_LISTEN) {
		/* listeners aliased fields :
		 * tcpi_unacked -> Number of children ready for accept()
		 * tcpi_sacked  -> max backlog
		 */
		info->tcpi_unacked = READ_ONCE(sk->sk_ack_backlog);
		info->tcpi_sacked = READ_ONCE(sk->sk_max_ack_backlog);
		return;
	}

	slow = lock_sock_fast(sk);

	info->tcpi_ca_state = icsk->icsk_ca_state;
	info->tcpi_retransmits = icsk->icsk_retransmits;
	info->tcpi_probes = icsk->icsk_probes_out;
	info->tcpi_backoff = icsk->icsk_backoff;

	if (tp->rx_opt.tstamp_ok)
		info->tcpi_options |= TCPI_OPT_TIMESTAMPS;
	if (tcp_is_sack(tp))
		info->tcpi_options |= TCPI_OPT_SACK;
	if (tp->rx_opt.wscale_ok) {
		info->tcpi_options |= TCPI_OPT_WSCALE;
		info->tcpi_snd_wscale = tp->rx_opt.snd_wscale;
		info->tcpi_rcv_wscale = tp->rx_opt.rcv_wscale;
	}

	if (tp->ecn_flags & TCP_ECN_OK)
		info->tcpi_options |= TCPI_OPT_ECN;
	if (tp->ecn_flags & TCP_ECN_SEEN)
		info->tcpi_options |= TCPI_OPT_ECN_SEEN;
	if (tp->syn_data_acked)
		info->tcpi_options |= TCPI_OPT_SYN_DATA;
	if (tp->tcp_usec_ts)
		info->tcpi_options |= TCPI_OPT_USEC_TS;

	info->tcpi_rto = jiffies_to_usecs(icsk->icsk_rto);
	info->tcpi_ato = jiffies_to_usecs(min_t(u32, icsk->icsk_ack.ato,
						tcp_delack_max(sk)));
	info->tcpi_snd_mss = tp->mss_cache;
	info->tcpi_rcv_mss = icsk->icsk_ack.rcv_mss;

	info->tcpi_unacked = tp->packets_out;
	info->tcpi_sacked = tp->sacked_out;

	info->tcpi_lost = tp->lost_out;
	info->tcpi_retrans = tp->retrans_out;

	now = tcp_jiffies32;
	info->tcpi_last_data_sent = jiffies_to_msecs(now - tp->lsndtime);
	info->tcpi_last_data_recv = jiffies_to_msecs(now - icsk->icsk_ack.lrcvtime);
	info->tcpi_last_ack_recv = jiffies_to_msecs(now - tp->rcv_tstamp);

	info->tcpi_pmtu = icsk->icsk_pmtu_cookie;
	info->tcpi_rcv_ssthresh = tp->rcv_ssthresh;
	info->tcpi_rtt = tp->srtt_us >> 3;
	info->tcpi_rttvar = tp->mdev_us >> 2;
	info->tcpi_snd_ssthresh = tp->snd_ssthresh;
	info->tcpi_advmss = tp->advmss;

	info->tcpi_rcv_rtt = tp->rcv_rtt_est.rtt_us >> 3;
	info->tcpi_rcv_space = tp->rcvq_space.space;

	info->tcpi_total_retrans = tp->total_retrans;

	info->tcpi_bytes_acked = tp->bytes_acked;
	info->tcpi_bytes_received = tp->bytes_received;
	info->tcpi_notsent_bytes = max_t(int, 0, tp->write_seq - tp->snd_nxt);
	tcp_get_info_chrono_stats(tp, info);

	info->tcpi_segs_out = tp->segs_out;

	/* segs_in and data_segs_in can be updated from tcp_segs_in() from BH */
	info->tcpi_segs_in = READ_ONCE(tp->segs_in);
	info->tcpi_data_segs_in = READ_ONCE(tp->data_segs_in);

	info->tcpi_min_rtt = tcp_min_rtt(tp);
	info->tcpi_data_segs_out = tp->data_segs_out;

	info->tcpi_delivery_rate_app_limited = tp->rate_app_limited ? 1 : 0;
	rate64 = tcp_compute_delivery_rate(tp);
	if (rate64)
		info->tcpi_delivery_rate = rate64;
	info->tcpi_delivered = tp->delivered;
	info->tcpi_delivered_ce = tp->delivered_ce;
	info->tcpi_bytes_sent = tp->bytes_sent;
	info->tcpi_bytes_retrans = tp->bytes_retrans;
	info->tcpi_dsack_dups = tp->dsack_dups;
	info->tcpi_reord_seen = tp->reord_seen;
	info->tcpi_rcv_ooopack = tp->rcv_ooopack;
	info->tcpi_snd_wnd = tp->snd_wnd;
	info->tcpi_rcv_wnd = tp->rcv_wnd;
	info->tcpi_rehash = tp->plb_rehash + tp->timeout_rehash;
	info->tcpi_fastopen_client_fail = tp->fastopen_client_fail;

	info->tcpi_total_rto = tp->total_rto;
	info->tcpi_total_rto_recoveries = tp->total_rto_recoveries;
	info->tcpi_total_rto_time = tp->total_rto_time;
	if (tp->rto_stamp)
		info->tcpi_total_rto_time += tcp_clock_ms() - tp->rto_stamp;

	unlock_sock_fast(sk, slow);
}
EXPORT_SYMBOL_GPL(tcp_get_info);

static size_t tcp_opt_stats_get_size(void)
{
	return
		nla_total_size_64bit(sizeof(u64)) + /* TCP_NLA_BUSY */
		nla_total_size_64bit(sizeof(u64)) + /* TCP_NLA_RWND_LIMITED */
		nla_total_size_64bit(sizeof(u64)) + /* TCP_NLA_SNDBUF_LIMITED */
		nla_total_size_64bit(sizeof(u64)) + /* TCP_NLA_DATA_SEGS_OUT */
		nla_total_size_64bit(sizeof(u64)) + /* TCP_NLA_TOTAL_RETRANS */
		nla_total_size_64bit(sizeof(u64)) + /* TCP_NLA_PACING_RATE */
		nla_total_size_64bit(sizeof(u64)) + /* TCP_NLA_DELIVERY_RATE */
		nla_total_size(sizeof(u32)) + /* TCP_NLA_SND_CWND */
		nla_total_size(sizeof(u32)) + /* TCP_NLA_REORDERING */
		nla_total_size(sizeof(u32)) + /* TCP_NLA_MIN_RTT */
		nla_total_size(sizeof(u8)) + /* TCP_NLA_RECUR_RETRANS */
		nla_total_size(sizeof(u8)) + /* TCP_NLA_DELIVERY_RATE_APP_LMT */
		nla_total_size(sizeof(u32)) + /* TCP_NLA_SNDQ_SIZE */
		nla_total_size(sizeof(u8)) + /* TCP_NLA_CA_STATE */
		nla_total_size(sizeof(u32)) + /* TCP_NLA_SND_SSTHRESH */
		nla_total_size(sizeof(u32)) + /* TCP_NLA_DELIVERED */
		nla_total_size(sizeof(u32)) + /* TCP_NLA_DELIVERED_CE */
		nla_total_size_64bit(sizeof(u64)) + /* TCP_NLA_BYTES_SENT */
		nla_total_size_64bit(sizeof(u64)) + /* TCP_NLA_BYTES_RETRANS */
		nla_total_size(sizeof(u32)) + /* TCP_NLA_DSACK_DUPS */
		nla_total_size(sizeof(u32)) + /* TCP_NLA_REORD_SEEN */
		nla_total_size(sizeof(u32)) + /* TCP_NLA_SRTT */
		nla_total_size(sizeof(u16)) + /* TCP_NLA_TIMEOUT_REHASH */
		nla_total_size(sizeof(u32)) + /* TCP_NLA_BYTES_NOTSENT */
		nla_total_size_64bit(sizeof(u64)) + /* TCP_NLA_EDT */
		nla_total_size(sizeof(u8)) + /* TCP_NLA_TTL */
		nla_total_size(sizeof(u32)) + /* TCP_NLA_REHASH */
		0;
}

/* Returns TTL or hop limit of an incoming packet from skb. */
static u8 tcp_skb_ttl_or_hop_limit(const struct sk_buff *skb)
{
	if (skb->protocol == htons(ETH_P_IP))
		return ip_hdr(skb)->ttl;
	else if (skb->protocol == htons(ETH_P_IPV6))
		return ipv6_hdr(skb)->hop_limit;
	else
		return 0;
}

struct sk_buff *tcp_get_timestamping_opt_stats(const struct sock *sk,
					       const struct sk_buff *orig_skb,
					       const struct sk_buff *ack_skb)
{
	const struct tcp_sock *tp = tcp_sk(sk);
	struct sk_buff *stats;
	struct tcp_info info;
	unsigned long rate;
	u64 rate64;

	stats = alloc_skb(tcp_opt_stats_get_size(), GFP_ATOMIC);
	if (!stats)
		return NULL;

	tcp_get_info_chrono_stats(tp, &info);
	nla_put_u64_64bit(stats, TCP_NLA_BUSY,
			  info.tcpi_busy_time, TCP_NLA_PAD);
	nla_put_u64_64bit(stats, TCP_NLA_RWND_LIMITED,
			  info.tcpi_rwnd_limited, TCP_NLA_PAD);
	nla_put_u64_64bit(stats, TCP_NLA_SNDBUF_LIMITED,
			  info.tcpi_sndbuf_limited, TCP_NLA_PAD);
	nla_put_u64_64bit(stats, TCP_NLA_DATA_SEGS_OUT,
			  tp->data_segs_out, TCP_NLA_PAD);
	nla_put_u64_64bit(stats, TCP_NLA_TOTAL_RETRANS,
			  tp->total_retrans, TCP_NLA_PAD);

	rate = READ_ONCE(sk->sk_pacing_rate);
	rate64 = (rate != ~0UL) ? rate : ~0ULL;
	nla_put_u64_64bit(stats, TCP_NLA_PACING_RATE, rate64, TCP_NLA_PAD);

	rate64 = tcp_compute_delivery_rate(tp);
	nla_put_u64_64bit(stats, TCP_NLA_DELIVERY_RATE, rate64, TCP_NLA_PAD);

	nla_put_u32(stats, TCP_NLA_SND_CWND, tcp_snd_cwnd(tp));
	nla_put_u32(stats, TCP_NLA_REORDERING, tp->reordering);
	nla_put_u32(stats, TCP_NLA_MIN_RTT, tcp_min_rtt(tp));

	nla_put_u8(stats, TCP_NLA_RECUR_RETRANS, inet_csk(sk)->icsk_retransmits);
	nla_put_u8(stats, TCP_NLA_DELIVERY_RATE_APP_LMT, !!tp->rate_app_limited);
	nla_put_u32(stats, TCP_NLA_SND_SSTHRESH, tp->snd_ssthresh);
	nla_put_u32(stats, TCP_NLA_DELIVERED, tp->delivered);
	nla_put_u32(stats, TCP_NLA_DELIVERED_CE, tp->delivered_ce);

	nla_put_u32(stats, TCP_NLA_SNDQ_SIZE, tp->write_seq - tp->snd_una);
	nla_put_u8(stats, TCP_NLA_CA_STATE, inet_csk(sk)->icsk_ca_state);

	nla_put_u64_64bit(stats, TCP_NLA_BYTES_SENT, tp->bytes_sent,
			  TCP_NLA_PAD);
	nla_put_u64_64bit(stats, TCP_NLA_BYTES_RETRANS, tp->bytes_retrans,
			  TCP_NLA_PAD);
	nla_put_u32(stats, TCP_NLA_DSACK_DUPS, tp->dsack_dups);
	nla_put_u32(stats, TCP_NLA_REORD_SEEN, tp->reord_seen);
	nla_put_u32(stats, TCP_NLA_SRTT, tp->srtt_us >> 3);
	nla_put_u16(stats, TCP_NLA_TIMEOUT_REHASH, tp->timeout_rehash);
	nla_put_u32(stats, TCP_NLA_BYTES_NOTSENT,
		    max_t(int, 0, tp->write_seq - tp->snd_nxt));
	nla_put_u64_64bit(stats, TCP_NLA_EDT, orig_skb->skb_mstamp_ns,
			  TCP_NLA_PAD);
	if (ack_skb)
		nla_put_u8(stats, TCP_NLA_TTL,
			   tcp_skb_ttl_or_hop_limit(ack_skb));

	nla_put_u32(stats, TCP_NLA_REHASH, tp->plb_rehash + tp->timeout_rehash);
	return stats;
}

int do_tcp_getsockopt(struct sock *sk, int level,
		      int optname, sockptr_t optval, sockptr_t optlen)
{
	struct inet_connection_sock *icsk = inet_csk(sk);
	struct tcp_sock *tp = tcp_sk(sk);
	struct net *net = sock_net(sk);
	int val, len;

	if (copy_from_sockptr(&len, optlen, sizeof(int)))
		return -EFAULT;

	if (len < 0)
		return -EINVAL;

	len = min_t(unsigned int, len, sizeof(int));

	switch (optname) {
	case TCP_MAXSEG:
		val = tp->mss_cache;
		if (tp->rx_opt.user_mss &&
		    ((1 << sk->sk_state) & (TCPF_CLOSE | TCPF_LISTEN)))
			val = tp->rx_opt.user_mss;
		if (tp->repair)
			val = tp->rx_opt.mss_clamp;
		break;
	case TCP_NODELAY:
		val = !!(tp->nonagle&TCP_NAGLE_OFF);
		break;
	case TCP_CORK:
		val = !!(tp->nonagle&TCP_NAGLE_CORK);
		break;
	case TCP_KEEPIDLE:
		val = keepalive_time_when(tp) / HZ;
		break;
	case TCP_KEEPINTVL:
		val = keepalive_intvl_when(tp) / HZ;
		break;
	case TCP_KEEPCNT:
		val = keepalive_probes(tp);
		break;
	case TCP_SYNCNT:
		val = READ_ONCE(icsk->icsk_syn_retries) ? :
			READ_ONCE(net->ipv4.sysctl_tcp_syn_retries);
		break;
	case TCP_LINGER2:
		val = READ_ONCE(tp->linger2);
		if (val >= 0)
			val = (val ? : READ_ONCE(net->ipv4.sysctl_tcp_fin_timeout)) / HZ;
		break;
	case TCP_DEFER_ACCEPT:
		val = READ_ONCE(icsk->icsk_accept_queue.rskq_defer_accept);
		val = retrans_to_secs(val, TCP_TIMEOUT_INIT / HZ,
				      TCP_RTO_MAX / HZ);
		break;
	case TCP_WINDOW_CLAMP:
		val = READ_ONCE(tp->window_clamp);
		break;
	case TCP_INFO: {
		struct tcp_info info;

		if (copy_from_sockptr(&len, optlen, sizeof(int)))
			return -EFAULT;

		tcp_get_info(sk, &info);

		len = min_t(unsigned int, len, sizeof(info));
		if (copy_to_sockptr(optlen, &len, sizeof(int)))
			return -EFAULT;
		if (copy_to_sockptr(optval, &info, len))
			return -EFAULT;
		return 0;
	}
	case TCP_CC_INFO: {
		const struct tcp_congestion_ops *ca_ops;
		union tcp_cc_info info;
		size_t sz = 0;
		int attr;

		if (copy_from_sockptr(&len, optlen, sizeof(int)))
			return -EFAULT;

		ca_ops = icsk->icsk_ca_ops;
		if (ca_ops && ca_ops->get_info)
			sz = ca_ops->get_info(sk, ~0U, &attr, &info);

		len = min_t(unsigned int, len, sz);
		if (copy_to_sockptr(optlen, &len, sizeof(int)))
			return -EFAULT;
		if (copy_to_sockptr(optval, &info, len))
			return -EFAULT;
		return 0;
	}
	case TCP_QUICKACK:
		val = !inet_csk_in_pingpong_mode(sk);
		break;

	case TCP_CONGESTION:
		if (copy_from_sockptr(&len, optlen, sizeof(int)))
			return -EFAULT;
		len = min_t(unsigned int, len, TCP_CA_NAME_MAX);
		if (copy_to_sockptr(optlen, &len, sizeof(int)))
			return -EFAULT;
		if (copy_to_sockptr(optval, icsk->icsk_ca_ops->name, len))
			return -EFAULT;
		return 0;

	case TCP_ULP:
		if (copy_from_sockptr(&len, optlen, sizeof(int)))
			return -EFAULT;
		len = min_t(unsigned int, len, TCP_ULP_NAME_MAX);
		if (!icsk->icsk_ulp_ops) {
			len = 0;
			if (copy_to_sockptr(optlen, &len, sizeof(int)))
				return -EFAULT;
			return 0;
		}
		if (copy_to_sockptr(optlen, &len, sizeof(int)))
			return -EFAULT;
		if (copy_to_sockptr(optval, icsk->icsk_ulp_ops->name, len))
			return -EFAULT;
		return 0;

	case TCP_FASTOPEN_KEY: {
		u64 key[TCP_FASTOPEN_KEY_BUF_LENGTH / sizeof(u64)];
		unsigned int key_len;

		if (copy_from_sockptr(&len, optlen, sizeof(int)))
			return -EFAULT;

		key_len = tcp_fastopen_get_cipher(net, icsk, key) *
				TCP_FASTOPEN_KEY_LENGTH;
		len = min_t(unsigned int, len, key_len);
		if (copy_to_sockptr(optlen, &len, sizeof(int)))
			return -EFAULT;
		if (copy_to_sockptr(optval, key, len))
			return -EFAULT;
		return 0;
	}
	case TCP_THIN_LINEAR_TIMEOUTS:
		val = tp->thin_lto;
		break;

	case TCP_THIN_DUPACK:
		val = 0;
		break;

	case TCP_REPAIR:
		val = tp->repair;
		break;

	case TCP_REPAIR_QUEUE:
		if (tp->repair)
			val = tp->repair_queue;
		else
			return -EINVAL;
		break;

	case TCP_REPAIR_WINDOW: {
		struct tcp_repair_window opt;

		if (copy_from_sockptr(&len, optlen, sizeof(int)))
			return -EFAULT;

		if (len != sizeof(opt))
			return -EINVAL;

		if (!tp->repair)
			return -EPERM;

		opt.snd_wl1	= tp->snd_wl1;
		opt.snd_wnd	= tp->snd_wnd;
		opt.max_window	= tp->max_window;
		opt.rcv_wnd	= tp->rcv_wnd;
		opt.rcv_wup	= tp->rcv_wup;

		if (copy_to_sockptr(optval, &opt, len))
			return -EFAULT;
		return 0;
	}
	case TCP_QUEUE_SEQ:
		if (tp->repair_queue == TCP_SEND_QUEUE)
			val = tp->write_seq;
		else if (tp->repair_queue == TCP_RECV_QUEUE)
			val = tp->rcv_nxt;
		else
			return -EINVAL;
		break;

	case TCP_USER_TIMEOUT:
		val = READ_ONCE(icsk->icsk_user_timeout);
		break;

	case TCP_FASTOPEN:
		val = READ_ONCE(icsk->icsk_accept_queue.fastopenq.max_qlen);
		break;

	case TCP_FASTOPEN_CONNECT:
		val = tp->fastopen_connect;
		break;

	case TCP_FASTOPEN_NO_COOKIE:
		val = tp->fastopen_no_cookie;
		break;

	case TCP_TX_DELAY:
		val = READ_ONCE(tp->tcp_tx_delay);
		break;

	case TCP_TIMESTAMP:
		val = tcp_clock_ts(tp->tcp_usec_ts) + READ_ONCE(tp->tsoffset);
		if (tp->tcp_usec_ts)
			val |= 1;
		else
			val &= ~1;
		break;
	case TCP_NOTSENT_LOWAT:
		val = READ_ONCE(tp->notsent_lowat);
		break;
	case TCP_INQ:
		val = tp->recvmsg_inq;
		break;
	case TCP_SAVE_SYN:
		val = tp->save_syn;
		break;
	case TCP_SAVED_SYN: {
		if (copy_from_sockptr(&len, optlen, sizeof(int)))
			return -EFAULT;

		sockopt_lock_sock(sk);
		if (tp->saved_syn) {
			if (len < tcp_saved_syn_len(tp->saved_syn)) {
				len = tcp_saved_syn_len(tp->saved_syn);
				if (copy_to_sockptr(optlen, &len, sizeof(int))) {
					sockopt_release_sock(sk);
					return -EFAULT;
				}
				sockopt_release_sock(sk);
				return -EINVAL;
			}
			len = tcp_saved_syn_len(tp->saved_syn);
			if (copy_to_sockptr(optlen, &len, sizeof(int))) {
				sockopt_release_sock(sk);
				return -EFAULT;
			}
			if (copy_to_sockptr(optval, tp->saved_syn->data, len)) {
				sockopt_release_sock(sk);
				return -EFAULT;
			}
			tcp_saved_syn_free(tp);
			sockopt_release_sock(sk);
		} else {
			sockopt_release_sock(sk);
			len = 0;
			if (copy_to_sockptr(optlen, &len, sizeof(int)))
				return -EFAULT;
		}
		return 0;
	}
#ifdef CONFIG_MMU
	case TCP_ZEROCOPY_RECEIVE: {
		struct scm_timestamping_internal tss;
		struct tcp_zerocopy_receive zc = {};
		int err;

		if (copy_from_sockptr(&len, optlen, sizeof(int)))
			return -EFAULT;
		if (len < 0 ||
		    len < offsetofend(struct tcp_zerocopy_receive, length))
			return -EINVAL;
		if (unlikely(len > sizeof(zc))) {
			err = check_zeroed_sockptr(optval, sizeof(zc),
						   len - sizeof(zc));
			if (err < 1)
				return err == 0 ? -EINVAL : err;
			len = sizeof(zc);
			if (copy_to_sockptr(optlen, &len, sizeof(int)))
				return -EFAULT;
		}
		if (copy_from_sockptr(&zc, optval, len))
			return -EFAULT;
		if (zc.reserved)
			return -EINVAL;
		if (zc.msg_flags &  ~(TCP_VALID_ZC_MSG_FLAGS))
			return -EINVAL;
		sockopt_lock_sock(sk);
		err = tcp_zerocopy_receive(sk, &zc, &tss);
		err = BPF_CGROUP_RUN_PROG_GETSOCKOPT_KERN(sk, level, optname,
							  &zc, &len, err);
		sockopt_release_sock(sk);
		if (len >= offsetofend(struct tcp_zerocopy_receive, msg_flags))
			goto zerocopy_rcv_cmsg;
		switch (len) {
		case offsetofend(struct tcp_zerocopy_receive, msg_flags):
			goto zerocopy_rcv_cmsg;
		case offsetofend(struct tcp_zerocopy_receive, msg_controllen):
		case offsetofend(struct tcp_zerocopy_receive, msg_control):
		case offsetofend(struct tcp_zerocopy_receive, flags):
		case offsetofend(struct tcp_zerocopy_receive, copybuf_len):
		case offsetofend(struct tcp_zerocopy_receive, copybuf_address):
		case offsetofend(struct tcp_zerocopy_receive, err):
			goto zerocopy_rcv_sk_err;
		case offsetofend(struct tcp_zerocopy_receive, inq):
			goto zerocopy_rcv_inq;
		case offsetofend(struct tcp_zerocopy_receive, length):
		default:
			goto zerocopy_rcv_out;
		}
zerocopy_rcv_cmsg:
		if (zc.msg_flags & TCP_CMSG_TS)
			tcp_zc_finalize_rx_tstamp(sk, &zc, &tss);
		else
			zc.msg_flags = 0;
zerocopy_rcv_sk_err:
		if (!err)
			zc.err = sock_error(sk);
zerocopy_rcv_inq:
		zc.inq = tcp_inq_hint(sk);
zerocopy_rcv_out:
		if (!err && copy_to_sockptr(optval, &zc, len))
			err = -EFAULT;
		return err;
	}
#endif
	case TCP_AO_REPAIR:
		if (!tcp_can_repair_sock(sk))
			return -EPERM;
		return tcp_ao_get_repair(sk, optval, optlen);
	case TCP_AO_GET_KEYS:
	case TCP_AO_INFO: {
		int err;

		sockopt_lock_sock(sk);
		if (optname == TCP_AO_GET_KEYS)
			err = tcp_ao_get_mkts(sk, optval, optlen);
		else
			err = tcp_ao_get_sock_info(sk, optval, optlen);
		sockopt_release_sock(sk);

		return err;
	}
<<<<<<< HEAD
=======
	case TCP_IS_MPTCP:
		val = 0;
		break;
>>>>>>> 0c383648
	default:
		return -ENOPROTOOPT;
	}

	if (copy_to_sockptr(optlen, &len, sizeof(int)))
		return -EFAULT;
	if (copy_to_sockptr(optval, &val, len))
		return -EFAULT;
	return 0;
}

bool tcp_bpf_bypass_getsockopt(int level, int optname)
{
	/* TCP do_tcp_getsockopt has optimized getsockopt implementation
	 * to avoid extra socket lock for TCP_ZEROCOPY_RECEIVE.
	 */
	if (level == SOL_TCP && optname == TCP_ZEROCOPY_RECEIVE)
		return true;

	return false;
}
EXPORT_SYMBOL(tcp_bpf_bypass_getsockopt);

int tcp_getsockopt(struct sock *sk, int level, int optname, char __user *optval,
		   int __user *optlen)
{
	struct inet_connection_sock *icsk = inet_csk(sk);

	if (level != SOL_TCP)
		/* Paired with WRITE_ONCE() in do_ipv6_setsockopt() and tcp_v6_connect() */
		return READ_ONCE(icsk->icsk_af_ops)->getsockopt(sk, level, optname,
								optval, optlen);
	return do_tcp_getsockopt(sk, level, optname, USER_SOCKPTR(optval),
				 USER_SOCKPTR(optlen));
}
EXPORT_SYMBOL(tcp_getsockopt);

#ifdef CONFIG_TCP_MD5SIG
int tcp_md5_sigpool_id = -1;
EXPORT_SYMBOL_GPL(tcp_md5_sigpool_id);

int tcp_md5_alloc_sigpool(void)
{
	size_t scratch_size;
	int ret;

	scratch_size = sizeof(union tcp_md5sum_block) + sizeof(struct tcphdr);
	ret = tcp_sigpool_alloc_ahash("md5", scratch_size);
	if (ret >= 0) {
		/* As long as any md5 sigpool was allocated, the return
		 * id would stay the same. Re-write the id only for the case
		 * when previously all MD5 keys were deleted and this call
		 * allocates the first MD5 key, which may return a different
		 * sigpool id than was used previously.
		 */
		WRITE_ONCE(tcp_md5_sigpool_id, ret); /* Avoids the compiler potentially being smart here */
		return 0;
	}
	return ret;
}

void tcp_md5_release_sigpool(void)
{
	tcp_sigpool_release(READ_ONCE(tcp_md5_sigpool_id));
}

void tcp_md5_add_sigpool(void)
{
	tcp_sigpool_get(READ_ONCE(tcp_md5_sigpool_id));
}

int tcp_md5_hash_key(struct tcp_sigpool *hp,
		     const struct tcp_md5sig_key *key)
{
	u8 keylen = READ_ONCE(key->keylen); /* paired with WRITE_ONCE() in tcp_md5_do_add */
	struct scatterlist sg;

	sg_init_one(&sg, key->key, keylen);
	ahash_request_set_crypt(hp->req, &sg, NULL, keylen);

	/* We use data_race() because tcp_md5_do_add() might change
	 * key->key under us
	 */
	return data_race(crypto_ahash_update(hp->req));
}
EXPORT_SYMBOL(tcp_md5_hash_key);

/* Called with rcu_read_lock() */
enum skb_drop_reason
tcp_inbound_md5_hash(const struct sock *sk, const struct sk_buff *skb,
		     const void *saddr, const void *daddr,
		     int family, int l3index, const __u8 *hash_location)
{
	/* This gets called for each TCP segment that has TCP-MD5 option.
	 * We have 3 drop cases:
	 * o No MD5 hash and one expected.
	 * o MD5 hash and we're not expecting one.
	 * o MD5 hash and its wrong.
	 */
	const struct tcp_sock *tp = tcp_sk(sk);
	struct tcp_md5sig_key *key;
	u8 newhash[16];
	int genhash;

	key = tcp_md5_do_lookup(sk, l3index, saddr, family);

	if (!key && hash_location) {
		NET_INC_STATS(sock_net(sk), LINUX_MIB_TCPMD5UNEXPECTED);
		tcp_hash_fail("Unexpected MD5 Hash found", family, skb, "");
		return SKB_DROP_REASON_TCP_MD5UNEXPECTED;
	}

	/* Check the signature.
	 * To support dual stack listeners, we need to handle
	 * IPv4-mapped case.
	 */
	if (family == AF_INET)
		genhash = tcp_v4_md5_hash_skb(newhash, key, NULL, skb);
	else
		genhash = tp->af_specific->calc_md5_hash(newhash, key,
							 NULL, skb);
	if (genhash || memcmp(hash_location, newhash, 16) != 0) {
		NET_INC_STATS(sock_net(sk), LINUX_MIB_TCPMD5FAILURE);
		if (family == AF_INET) {
			tcp_hash_fail("MD5 Hash failed", AF_INET, skb, "%s L3 index %d",
				      genhash ? "tcp_v4_calc_md5_hash failed"
				      : "", l3index);
		} else {
			if (genhash) {
				tcp_hash_fail("MD5 Hash failed",
					      AF_INET6, skb, "L3 index %d",
					      l3index);
			} else {
				tcp_hash_fail("MD5 Hash mismatch",
					      AF_INET6, skb, "L3 index %d",
					      l3index);
			}
		}
		return SKB_DROP_REASON_TCP_MD5FAILURE;
	}
	return SKB_NOT_DROPPED_YET;
}
EXPORT_SYMBOL(tcp_inbound_md5_hash);

#endif

void tcp_done(struct sock *sk)
{
	struct request_sock *req;

	/* We might be called with a new socket, after
	 * inet_csk_prepare_forced_close() has been called
	 * so we can not use lockdep_sock_is_held(sk)
	 */
	req = rcu_dereference_protected(tcp_sk(sk)->fastopen_rsk, 1);

	if (sk->sk_state == TCP_SYN_SENT || sk->sk_state == TCP_SYN_RECV)
		TCP_INC_STATS(sock_net(sk), TCP_MIB_ATTEMPTFAILS);

	tcp_set_state(sk, TCP_CLOSE);
	tcp_clear_xmit_timers(sk);
	if (req)
		reqsk_fastopen_remove(sk, req, false);

	WRITE_ONCE(sk->sk_shutdown, SHUTDOWN_MASK);

	if (!sock_flag(sk, SOCK_DEAD))
		sk->sk_state_change(sk);
	else
		inet_csk_destroy_sock(sk);
}
EXPORT_SYMBOL_GPL(tcp_done);

int tcp_abort(struct sock *sk, int err)
{
	int state = inet_sk_state_load(sk);

	if (state == TCP_NEW_SYN_RECV) {
		struct request_sock *req = inet_reqsk(sk);

		local_bh_disable();
		inet_csk_reqsk_queue_drop(req->rsk_listener, req);
		local_bh_enable();
		return 0;
	}
	if (state == TCP_TIME_WAIT) {
		struct inet_timewait_sock *tw = inet_twsk(sk);

		refcount_inc(&tw->tw_refcnt);
		local_bh_disable();
		inet_twsk_deschedule_put(tw);
		local_bh_enable();
		return 0;
	}

	/* BPF context ensures sock locking. */
	if (!has_current_bpf_ctx())
		/* Don't race with userspace socket closes such as tcp_close. */
		lock_sock(sk);

	if (sk->sk_state == TCP_LISTEN) {
		tcp_set_state(sk, TCP_CLOSE);
		inet_csk_listen_stop(sk);
	}

	/* Don't race with BH socket closes such as inet_csk_listen_stop. */
	local_bh_disable();
	bh_lock_sock(sk);

	if (!sock_flag(sk, SOCK_DEAD)) {
		WRITE_ONCE(sk->sk_err, err);
		/* This barrier is coupled with smp_rmb() in tcp_poll() */
		smp_wmb();
		sk_error_report(sk);
		if (tcp_need_reset(sk->sk_state))
			tcp_send_active_reset(sk, GFP_ATOMIC,
					      SK_RST_REASON_NOT_SPECIFIED);
		tcp_done(sk);
	}

	bh_unlock_sock(sk);
	local_bh_enable();
	tcp_write_queue_purge(sk);
	if (!has_current_bpf_ctx())
		release_sock(sk);
	return 0;
}
EXPORT_SYMBOL_GPL(tcp_abort);

extern struct tcp_congestion_ops tcp_reno;

static __initdata unsigned long thash_entries;
static int __init set_thash_entries(char *str)
{
	ssize_t ret;

	if (!str)
		return 0;

	ret = kstrtoul(str, 0, &thash_entries);
	if (ret)
		return 0;

	return 1;
}
__setup("thash_entries=", set_thash_entries);

static void __init tcp_init_mem(void)
{
	unsigned long limit = nr_free_buffer_pages() / 16;

	limit = max(limit, 128UL);
	sysctl_tcp_mem[0] = limit / 4 * 3;		/* 4.68 % */
	sysctl_tcp_mem[1] = limit;			/* 6.25 % */
	sysctl_tcp_mem[2] = sysctl_tcp_mem[0] * 2;	/* 9.37 % */
}

static void __init tcp_struct_check(void)
{
	/* TX read-mostly hotpath cache lines */
	CACHELINE_ASSERT_GROUP_MEMBER(struct tcp_sock, tcp_sock_read_tx, max_window);
	CACHELINE_ASSERT_GROUP_MEMBER(struct tcp_sock, tcp_sock_read_tx, rcv_ssthresh);
	CACHELINE_ASSERT_GROUP_MEMBER(struct tcp_sock, tcp_sock_read_tx, reordering);
	CACHELINE_ASSERT_GROUP_MEMBER(struct tcp_sock, tcp_sock_read_tx, notsent_lowat);
	CACHELINE_ASSERT_GROUP_MEMBER(struct tcp_sock, tcp_sock_read_tx, gso_segs);
	CACHELINE_ASSERT_GROUP_MEMBER(struct tcp_sock, tcp_sock_read_tx, lost_skb_hint);
	CACHELINE_ASSERT_GROUP_MEMBER(struct tcp_sock, tcp_sock_read_tx, retransmit_skb_hint);
	CACHELINE_ASSERT_GROUP_SIZE(struct tcp_sock, tcp_sock_read_tx, 40);

	/* TXRX read-mostly hotpath cache lines */
	CACHELINE_ASSERT_GROUP_MEMBER(struct tcp_sock, tcp_sock_read_txrx, tsoffset);
	CACHELINE_ASSERT_GROUP_MEMBER(struct tcp_sock, tcp_sock_read_txrx, snd_wnd);
	CACHELINE_ASSERT_GROUP_MEMBER(struct tcp_sock, tcp_sock_read_txrx, mss_cache);
	CACHELINE_ASSERT_GROUP_MEMBER(struct tcp_sock, tcp_sock_read_txrx, snd_cwnd);
	CACHELINE_ASSERT_GROUP_MEMBER(struct tcp_sock, tcp_sock_read_txrx, prr_out);
	CACHELINE_ASSERT_GROUP_MEMBER(struct tcp_sock, tcp_sock_read_txrx, lost_out);
	CACHELINE_ASSERT_GROUP_MEMBER(struct tcp_sock, tcp_sock_read_txrx, sacked_out);
	CACHELINE_ASSERT_GROUP_MEMBER(struct tcp_sock, tcp_sock_read_txrx, scaling_ratio);
	CACHELINE_ASSERT_GROUP_SIZE(struct tcp_sock, tcp_sock_read_txrx, 32);

	/* RX read-mostly hotpath cache lines */
	CACHELINE_ASSERT_GROUP_MEMBER(struct tcp_sock, tcp_sock_read_rx, copied_seq);
	CACHELINE_ASSERT_GROUP_MEMBER(struct tcp_sock, tcp_sock_read_rx, rcv_tstamp);
	CACHELINE_ASSERT_GROUP_MEMBER(struct tcp_sock, tcp_sock_read_rx, snd_wl1);
	CACHELINE_ASSERT_GROUP_MEMBER(struct tcp_sock, tcp_sock_read_rx, tlp_high_seq);
	CACHELINE_ASSERT_GROUP_MEMBER(struct tcp_sock, tcp_sock_read_rx, rttvar_us);
	CACHELINE_ASSERT_GROUP_MEMBER(struct tcp_sock, tcp_sock_read_rx, retrans_out);
	CACHELINE_ASSERT_GROUP_MEMBER(struct tcp_sock, tcp_sock_read_rx, advmss);
	CACHELINE_ASSERT_GROUP_MEMBER(struct tcp_sock, tcp_sock_read_rx, urg_data);
	CACHELINE_ASSERT_GROUP_MEMBER(struct tcp_sock, tcp_sock_read_rx, lost);
	CACHELINE_ASSERT_GROUP_MEMBER(struct tcp_sock, tcp_sock_read_rx, rtt_min);
	CACHELINE_ASSERT_GROUP_MEMBER(struct tcp_sock, tcp_sock_read_rx, out_of_order_queue);
	CACHELINE_ASSERT_GROUP_MEMBER(struct tcp_sock, tcp_sock_read_rx, snd_ssthresh);
	CACHELINE_ASSERT_GROUP_SIZE(struct tcp_sock, tcp_sock_read_rx, 69);

	/* TX read-write hotpath cache lines */
	CACHELINE_ASSERT_GROUP_MEMBER(struct tcp_sock, tcp_sock_write_tx, segs_out);
	CACHELINE_ASSERT_GROUP_MEMBER(struct tcp_sock, tcp_sock_write_tx, data_segs_out);
	CACHELINE_ASSERT_GROUP_MEMBER(struct tcp_sock, tcp_sock_write_tx, bytes_sent);
	CACHELINE_ASSERT_GROUP_MEMBER(struct tcp_sock, tcp_sock_write_tx, snd_sml);
	CACHELINE_ASSERT_GROUP_MEMBER(struct tcp_sock, tcp_sock_write_tx, chrono_start);
	CACHELINE_ASSERT_GROUP_MEMBER(struct tcp_sock, tcp_sock_write_tx, chrono_stat);
	CACHELINE_ASSERT_GROUP_MEMBER(struct tcp_sock, tcp_sock_write_tx, write_seq);
	CACHELINE_ASSERT_GROUP_MEMBER(struct tcp_sock, tcp_sock_write_tx, pushed_seq);
	CACHELINE_ASSERT_GROUP_MEMBER(struct tcp_sock, tcp_sock_write_tx, lsndtime);
	CACHELINE_ASSERT_GROUP_MEMBER(struct tcp_sock, tcp_sock_write_tx, mdev_us);
	CACHELINE_ASSERT_GROUP_MEMBER(struct tcp_sock, tcp_sock_write_tx, tcp_wstamp_ns);
<<<<<<< HEAD
	CACHELINE_ASSERT_GROUP_MEMBER(struct tcp_sock, tcp_sock_write_tx, tcp_clock_cache);
	CACHELINE_ASSERT_GROUP_MEMBER(struct tcp_sock, tcp_sock_write_tx, tcp_mstamp);
=======
>>>>>>> 0c383648
	CACHELINE_ASSERT_GROUP_MEMBER(struct tcp_sock, tcp_sock_write_tx, rtt_seq);
	CACHELINE_ASSERT_GROUP_MEMBER(struct tcp_sock, tcp_sock_write_tx, tsorted_sent_queue);
	CACHELINE_ASSERT_GROUP_MEMBER(struct tcp_sock, tcp_sock_write_tx, highest_sack);
	CACHELINE_ASSERT_GROUP_MEMBER(struct tcp_sock, tcp_sock_write_tx, ecn_flags);
<<<<<<< HEAD
	CACHELINE_ASSERT_GROUP_SIZE(struct tcp_sock, tcp_sock_write_tx, 105);

	/* TXRX read-write hotpath cache lines */
	CACHELINE_ASSERT_GROUP_MEMBER(struct tcp_sock, tcp_sock_write_txrx, pred_flags);
=======
	CACHELINE_ASSERT_GROUP_SIZE(struct tcp_sock, tcp_sock_write_tx, 89);

	/* TXRX read-write hotpath cache lines */
	CACHELINE_ASSERT_GROUP_MEMBER(struct tcp_sock, tcp_sock_write_txrx, pred_flags);
	CACHELINE_ASSERT_GROUP_MEMBER(struct tcp_sock, tcp_sock_write_txrx, tcp_clock_cache);
	CACHELINE_ASSERT_GROUP_MEMBER(struct tcp_sock, tcp_sock_write_txrx, tcp_mstamp);
>>>>>>> 0c383648
	CACHELINE_ASSERT_GROUP_MEMBER(struct tcp_sock, tcp_sock_write_txrx, rcv_nxt);
	CACHELINE_ASSERT_GROUP_MEMBER(struct tcp_sock, tcp_sock_write_txrx, snd_nxt);
	CACHELINE_ASSERT_GROUP_MEMBER(struct tcp_sock, tcp_sock_write_txrx, snd_una);
	CACHELINE_ASSERT_GROUP_MEMBER(struct tcp_sock, tcp_sock_write_txrx, window_clamp);
	CACHELINE_ASSERT_GROUP_MEMBER(struct tcp_sock, tcp_sock_write_txrx, srtt_us);
	CACHELINE_ASSERT_GROUP_MEMBER(struct tcp_sock, tcp_sock_write_txrx, packets_out);
	CACHELINE_ASSERT_GROUP_MEMBER(struct tcp_sock, tcp_sock_write_txrx, snd_up);
	CACHELINE_ASSERT_GROUP_MEMBER(struct tcp_sock, tcp_sock_write_txrx, delivered);
	CACHELINE_ASSERT_GROUP_MEMBER(struct tcp_sock, tcp_sock_write_txrx, delivered_ce);
	CACHELINE_ASSERT_GROUP_MEMBER(struct tcp_sock, tcp_sock_write_txrx, app_limited);
	CACHELINE_ASSERT_GROUP_MEMBER(struct tcp_sock, tcp_sock_write_txrx, rcv_wnd);
	CACHELINE_ASSERT_GROUP_MEMBER(struct tcp_sock, tcp_sock_write_txrx, rx_opt);
<<<<<<< HEAD
	CACHELINE_ASSERT_GROUP_SIZE(struct tcp_sock, tcp_sock_write_txrx, 76);
=======

	/* 32bit arches with 8byte alignment on u64 fields might need padding
	 * before tcp_clock_cache.
	 */
	CACHELINE_ASSERT_GROUP_SIZE(struct tcp_sock, tcp_sock_write_txrx, 92 + 4);
>>>>>>> 0c383648

	/* RX read-write hotpath cache lines */
	CACHELINE_ASSERT_GROUP_MEMBER(struct tcp_sock, tcp_sock_write_rx, bytes_received);
	CACHELINE_ASSERT_GROUP_MEMBER(struct tcp_sock, tcp_sock_write_rx, segs_in);
	CACHELINE_ASSERT_GROUP_MEMBER(struct tcp_sock, tcp_sock_write_rx, data_segs_in);
	CACHELINE_ASSERT_GROUP_MEMBER(struct tcp_sock, tcp_sock_write_rx, rcv_wup);
	CACHELINE_ASSERT_GROUP_MEMBER(struct tcp_sock, tcp_sock_write_rx, max_packets_out);
	CACHELINE_ASSERT_GROUP_MEMBER(struct tcp_sock, tcp_sock_write_rx, cwnd_usage_seq);
	CACHELINE_ASSERT_GROUP_MEMBER(struct tcp_sock, tcp_sock_write_rx, rate_delivered);
	CACHELINE_ASSERT_GROUP_MEMBER(struct tcp_sock, tcp_sock_write_rx, rate_interval_us);
	CACHELINE_ASSERT_GROUP_MEMBER(struct tcp_sock, tcp_sock_write_rx, rcv_rtt_last_tsecr);
	CACHELINE_ASSERT_GROUP_MEMBER(struct tcp_sock, tcp_sock_write_rx, first_tx_mstamp);
	CACHELINE_ASSERT_GROUP_MEMBER(struct tcp_sock, tcp_sock_write_rx, delivered_mstamp);
	CACHELINE_ASSERT_GROUP_MEMBER(struct tcp_sock, tcp_sock_write_rx, bytes_acked);
	CACHELINE_ASSERT_GROUP_MEMBER(struct tcp_sock, tcp_sock_write_rx, rcv_rtt_est);
	CACHELINE_ASSERT_GROUP_MEMBER(struct tcp_sock, tcp_sock_write_rx, rcvq_space);
	CACHELINE_ASSERT_GROUP_SIZE(struct tcp_sock, tcp_sock_write_rx, 99);
}

void __init tcp_init(void)
{
	int max_rshare, max_wshare, cnt;
	unsigned long limit;
	unsigned int i;

	BUILD_BUG_ON(TCP_MIN_SND_MSS <= MAX_TCP_OPTION_SPACE);
	BUILD_BUG_ON(sizeof(struct tcp_skb_cb) >
		     sizeof_field(struct sk_buff, cb));

	tcp_struct_check();

	percpu_counter_init(&tcp_sockets_allocated, 0, GFP_KERNEL);

	timer_setup(&tcp_orphan_timer, tcp_orphan_update, TIMER_DEFERRABLE);
	mod_timer(&tcp_orphan_timer, jiffies + TCP_ORPHAN_TIMER_PERIOD);

	inet_hashinfo2_init(&tcp_hashinfo, "tcp_listen_portaddr_hash",
			    thash_entries, 21,  /* one slot per 2 MB*/
			    0, 64 * 1024);
	tcp_hashinfo.bind_bucket_cachep =
		kmem_cache_create("tcp_bind_bucket",
				  sizeof(struct inet_bind_bucket), 0,
				  SLAB_HWCACHE_ALIGN | SLAB_PANIC |
				  SLAB_ACCOUNT,
				  NULL);
	tcp_hashinfo.bind2_bucket_cachep =
		kmem_cache_create("tcp_bind2_bucket",
				  sizeof(struct inet_bind2_bucket), 0,
				  SLAB_HWCACHE_ALIGN | SLAB_PANIC |
				  SLAB_ACCOUNT,
				  NULL);

	/* Size and allocate the main established and bind bucket
	 * hash tables.
	 *
	 * The methodology is similar to that of the buffer cache.
	 */
	tcp_hashinfo.ehash =
		alloc_large_system_hash("TCP established",
					sizeof(struct inet_ehash_bucket),
					thash_entries,
					17, /* one slot per 128 KB of memory */
					0,
					NULL,
					&tcp_hashinfo.ehash_mask,
					0,
					thash_entries ? 0 : 512 * 1024);
	for (i = 0; i <= tcp_hashinfo.ehash_mask; i++)
		INIT_HLIST_NULLS_HEAD(&tcp_hashinfo.ehash[i].chain, i);

	if (inet_ehash_locks_alloc(&tcp_hashinfo))
		panic("TCP: failed to alloc ehash_locks");
	tcp_hashinfo.bhash =
		alloc_large_system_hash("TCP bind",
					2 * sizeof(struct inet_bind_hashbucket),
					tcp_hashinfo.ehash_mask + 1,
					17, /* one slot per 128 KB of memory */
					0,
					&tcp_hashinfo.bhash_size,
					NULL,
					0,
					64 * 1024);
	tcp_hashinfo.bhash_size = 1U << tcp_hashinfo.bhash_size;
	tcp_hashinfo.bhash2 = tcp_hashinfo.bhash + tcp_hashinfo.bhash_size;
	for (i = 0; i < tcp_hashinfo.bhash_size; i++) {
		spin_lock_init(&tcp_hashinfo.bhash[i].lock);
		INIT_HLIST_HEAD(&tcp_hashinfo.bhash[i].chain);
		spin_lock_init(&tcp_hashinfo.bhash2[i].lock);
		INIT_HLIST_HEAD(&tcp_hashinfo.bhash2[i].chain);
	}

	tcp_hashinfo.pernet = false;

	cnt = tcp_hashinfo.ehash_mask + 1;
	sysctl_tcp_max_orphans = cnt / 2;

	tcp_init_mem();
	/* Set per-socket limits to no more than 1/128 the pressure threshold */
	limit = nr_free_buffer_pages() << (PAGE_SHIFT - 7);
	max_wshare = min(4UL*1024*1024, limit);
	max_rshare = min(6UL*1024*1024, limit);

	init_net.ipv4.sysctl_tcp_wmem[0] = PAGE_SIZE;
	init_net.ipv4.sysctl_tcp_wmem[1] = 16*1024;
	init_net.ipv4.sysctl_tcp_wmem[2] = max(64*1024, max_wshare);

	init_net.ipv4.sysctl_tcp_rmem[0] = PAGE_SIZE;
	init_net.ipv4.sysctl_tcp_rmem[1] = 131072;
	init_net.ipv4.sysctl_tcp_rmem[2] = max(131072, max_rshare);

	pr_info("Hash tables configured (established %u bind %u)\n",
		tcp_hashinfo.ehash_mask + 1, tcp_hashinfo.bhash_size);

	tcp_v4_init();
	tcp_metrics_init();
	BUG_ON(tcp_register_congestion_control(&tcp_reno) != 0);
	tcp_tasklet_init();
	mptcp_init();
}<|MERGE_RESOLUTION|>--- conflicted
+++ resolved
@@ -281,10 +281,7 @@
 #include <linux/uaccess.h>
 #include <asm/ioctls.h>
 #include <net/busy_poll.h>
-<<<<<<< HEAD
-=======
 #include <net/hotdata.h>
->>>>>>> 0c383648
 #include <net/rps.h>
 
 /* Track pending CMSGs. */
@@ -1731,11 +1728,7 @@
 	space = tcp_space_from_win(sk, val);
 	if (space > sk->sk_rcvbuf) {
 		WRITE_ONCE(sk->sk_rcvbuf, space);
-<<<<<<< HEAD
-		tcp_sk(sk)->window_clamp = val;
-=======
 		WRITE_ONCE(tcp_sk(sk)->window_clamp, val);
->>>>>>> 0c383648
 	}
 	return 0;
 }
@@ -3423,11 +3416,7 @@
 		if (new_window_clamp == old_window_clamp)
 			return 0;
 
-<<<<<<< HEAD
-		tp->window_clamp = new_window_clamp;
-=======
 		WRITE_ONCE(tp->window_clamp, new_window_clamp);
->>>>>>> 0c383648
 		if (new_window_clamp < old_window_clamp) {
 			/* need to apply the reserved mem provisioning only
 			 * when shrinking the window clamp
@@ -4381,12 +4370,9 @@
 
 		return err;
 	}
-<<<<<<< HEAD
-=======
 	case TCP_IS_MPTCP:
 		val = 0;
 		break;
->>>>>>> 0c383648
 	default:
 		return -ENOPROTOOPT;
 	}
@@ -4694,28 +4680,16 @@
 	CACHELINE_ASSERT_GROUP_MEMBER(struct tcp_sock, tcp_sock_write_tx, lsndtime);
 	CACHELINE_ASSERT_GROUP_MEMBER(struct tcp_sock, tcp_sock_write_tx, mdev_us);
 	CACHELINE_ASSERT_GROUP_MEMBER(struct tcp_sock, tcp_sock_write_tx, tcp_wstamp_ns);
-<<<<<<< HEAD
-	CACHELINE_ASSERT_GROUP_MEMBER(struct tcp_sock, tcp_sock_write_tx, tcp_clock_cache);
-	CACHELINE_ASSERT_GROUP_MEMBER(struct tcp_sock, tcp_sock_write_tx, tcp_mstamp);
-=======
->>>>>>> 0c383648
 	CACHELINE_ASSERT_GROUP_MEMBER(struct tcp_sock, tcp_sock_write_tx, rtt_seq);
 	CACHELINE_ASSERT_GROUP_MEMBER(struct tcp_sock, tcp_sock_write_tx, tsorted_sent_queue);
 	CACHELINE_ASSERT_GROUP_MEMBER(struct tcp_sock, tcp_sock_write_tx, highest_sack);
 	CACHELINE_ASSERT_GROUP_MEMBER(struct tcp_sock, tcp_sock_write_tx, ecn_flags);
-<<<<<<< HEAD
-	CACHELINE_ASSERT_GROUP_SIZE(struct tcp_sock, tcp_sock_write_tx, 105);
-
-	/* TXRX read-write hotpath cache lines */
-	CACHELINE_ASSERT_GROUP_MEMBER(struct tcp_sock, tcp_sock_write_txrx, pred_flags);
-=======
 	CACHELINE_ASSERT_GROUP_SIZE(struct tcp_sock, tcp_sock_write_tx, 89);
 
 	/* TXRX read-write hotpath cache lines */
 	CACHELINE_ASSERT_GROUP_MEMBER(struct tcp_sock, tcp_sock_write_txrx, pred_flags);
 	CACHELINE_ASSERT_GROUP_MEMBER(struct tcp_sock, tcp_sock_write_txrx, tcp_clock_cache);
 	CACHELINE_ASSERT_GROUP_MEMBER(struct tcp_sock, tcp_sock_write_txrx, tcp_mstamp);
->>>>>>> 0c383648
 	CACHELINE_ASSERT_GROUP_MEMBER(struct tcp_sock, tcp_sock_write_txrx, rcv_nxt);
 	CACHELINE_ASSERT_GROUP_MEMBER(struct tcp_sock, tcp_sock_write_txrx, snd_nxt);
 	CACHELINE_ASSERT_GROUP_MEMBER(struct tcp_sock, tcp_sock_write_txrx, snd_una);
@@ -4728,15 +4702,11 @@
 	CACHELINE_ASSERT_GROUP_MEMBER(struct tcp_sock, tcp_sock_write_txrx, app_limited);
 	CACHELINE_ASSERT_GROUP_MEMBER(struct tcp_sock, tcp_sock_write_txrx, rcv_wnd);
 	CACHELINE_ASSERT_GROUP_MEMBER(struct tcp_sock, tcp_sock_write_txrx, rx_opt);
-<<<<<<< HEAD
-	CACHELINE_ASSERT_GROUP_SIZE(struct tcp_sock, tcp_sock_write_txrx, 76);
-=======
 
 	/* 32bit arches with 8byte alignment on u64 fields might need padding
 	 * before tcp_clock_cache.
 	 */
 	CACHELINE_ASSERT_GROUP_SIZE(struct tcp_sock, tcp_sock_write_txrx, 92 + 4);
->>>>>>> 0c383648
 
 	/* RX read-write hotpath cache lines */
 	CACHELINE_ASSERT_GROUP_MEMBER(struct tcp_sock, tcp_sock_write_rx, bytes_received);
