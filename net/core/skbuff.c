// SPDX-License-Identifier: GPL-2.0-or-later
/*
 *	Routines having to do with the 'struct sk_buff' memory handlers.
 *
 *	Authors:	Alan Cox <alan@lxorguk.ukuu.org.uk>
 *			Florian La Roche <rzsfl@rz.uni-sb.de>
 *
 *	Fixes:
 *		Alan Cox	:	Fixed the worst of the load
 *					balancer bugs.
 *		Dave Platt	:	Interrupt stacking fix.
 *	Richard Kooijman	:	Timestamp fixes.
 *		Alan Cox	:	Changed buffer format.
 *		Alan Cox	:	destructor hook for AF_UNIX etc.
 *		Linus Torvalds	:	Better skb_clone.
 *		Alan Cox	:	Added skb_copy.
 *		Alan Cox	:	Added all the changed routines Linus
 *					only put in the headers
 *		Ray VanTassle	:	Fixed --skb->lock in free
 *		Alan Cox	:	skb_copy copy arp field
 *		Andi Kleen	:	slabified it.
 *		Robert Olsson	:	Removed skb_head_pool
 *
 *	NOTE:
 *		The __skb_ routines should be called with interrupts
 *	disabled, or you better be *real* sure that the operation is atomic
 *	with respect to whatever list is being frobbed (e.g. via lock_sock()
 *	or via disabling bottom half handlers, etc).
 */

/*
 *	The functions in this file will not compile correctly with gcc 2.4.x
 */

#define pr_fmt(fmt) KBUILD_MODNAME ": " fmt

#include <linux/module.h>
#include <linux/types.h>
#include <linux/kernel.h>
#include <linux/mm.h>
#include <linux/interrupt.h>
#include <linux/in.h>
#include <linux/inet.h>
#include <linux/slab.h>
#include <linux/tcp.h>
#include <linux/udp.h>
#include <linux/sctp.h>
#include <linux/netdevice.h>
#ifdef CONFIG_NET_CLS_ACT
#include <net/pkt_sched.h>
#endif
#include <linux/string.h>
#include <linux/skbuff.h>
#include <linux/skbuff_ref.h>
#include <linux/splice.h>
#include <linux/cache.h>
#include <linux/rtnetlink.h>
#include <linux/init.h>
#include <linux/scatterlist.h>
#include <linux/errqueue.h>
#include <linux/prefetch.h>
#include <linux/bitfield.h>
#include <linux/if_vlan.h>
#include <linux/mpls.h>
#include <linux/kcov.h>
#include <linux/iov_iter.h>

#include <net/protocol.h>
#include <net/dst.h>
#include <net/sock.h>
#include <net/checksum.h>
#include <net/gso.h>
#include <net/hotdata.h>
#include <net/ip6_checksum.h>
#include <net/xfrm.h>
#include <net/mpls.h>
#include <net/mptcp.h>
#include <net/mctp.h>
#include <net/page_pool/helpers.h>
#include <net/dropreason.h>

#include <linux/uaccess.h>
#include <trace/events/skb.h>
#include <linux/highmem.h>
#include <linux/capability.h>
#include <linux/user_namespace.h>
#include <linux/indirect_call_wrapper.h>
#include <linux/textsearch.h>

#include "dev.h"
#include "sock_destructor.h"

#ifdef CONFIG_SKB_EXTENSIONS
static struct kmem_cache *skbuff_ext_cache __ro_after_init;
#endif

#define SKB_SMALL_HEAD_SIZE SKB_HEAD_ALIGN(MAX_TCP_HEADER)

/* We want SKB_SMALL_HEAD_CACHE_SIZE to not be a power of two.
 * This should ensure that SKB_SMALL_HEAD_HEADROOM is a unique
 * size, and we can differentiate heads from skb_small_head_cache
 * vs system slabs by looking at their size (skb_end_offset()).
 */
#define SKB_SMALL_HEAD_CACHE_SIZE					\
	(is_power_of_2(SKB_SMALL_HEAD_SIZE) ?			\
		(SKB_SMALL_HEAD_SIZE + L1_CACHE_BYTES) :	\
		SKB_SMALL_HEAD_SIZE)

#define SKB_SMALL_HEAD_HEADROOM						\
	SKB_WITH_OVERHEAD(SKB_SMALL_HEAD_CACHE_SIZE)

/* kcm_write_msgs() relies on casting paged frags to bio_vec to use
 * iov_iter_bvec(). These static asserts ensure the cast is valid is long as the
 * netmem is a page.
 */
static_assert(offsetof(struct bio_vec, bv_page) ==
	      offsetof(skb_frag_t, netmem));
static_assert(sizeof_field(struct bio_vec, bv_page) ==
	      sizeof_field(skb_frag_t, netmem));

static_assert(offsetof(struct bio_vec, bv_len) == offsetof(skb_frag_t, len));
static_assert(sizeof_field(struct bio_vec, bv_len) ==
	      sizeof_field(skb_frag_t, len));

static_assert(offsetof(struct bio_vec, bv_offset) ==
	      offsetof(skb_frag_t, offset));
static_assert(sizeof_field(struct bio_vec, bv_offset) ==
	      sizeof_field(skb_frag_t, offset));

/* kcm_write_msgs() relies on casting paged frags to bio_vec to use
 * iov_iter_bvec(). These static asserts ensure the cast is valid is long as the
 * netmem is a page.
 */
static_assert(offsetof(struct bio_vec, bv_page) ==
	      offsetof(skb_frag_t, netmem));
static_assert(sizeof_field(struct bio_vec, bv_page) ==
	      sizeof_field(skb_frag_t, netmem));

static_assert(offsetof(struct bio_vec, bv_len) == offsetof(skb_frag_t, len));
static_assert(sizeof_field(struct bio_vec, bv_len) ==
	      sizeof_field(skb_frag_t, len));

static_assert(offsetof(struct bio_vec, bv_offset) ==
	      offsetof(skb_frag_t, offset));
static_assert(sizeof_field(struct bio_vec, bv_offset) ==
	      sizeof_field(skb_frag_t, offset));

#undef FN
#define FN(reason) [SKB_DROP_REASON_##reason] = #reason,
static const char * const drop_reasons[] = {
	[SKB_CONSUMED] = "CONSUMED",
	DEFINE_DROP_REASON(FN, FN)
};

static const struct drop_reason_list drop_reasons_core = {
	.reasons = drop_reasons,
	.n_reasons = ARRAY_SIZE(drop_reasons),
};

const struct drop_reason_list __rcu *
drop_reasons_by_subsys[SKB_DROP_REASON_SUBSYS_NUM] = {
	[SKB_DROP_REASON_SUBSYS_CORE] = RCU_INITIALIZER(&drop_reasons_core),
};
EXPORT_SYMBOL(drop_reasons_by_subsys);

/**
 * drop_reasons_register_subsys - register another drop reason subsystem
 * @subsys: the subsystem to register, must not be the core
 * @list: the list of drop reasons within the subsystem, must point to
 *	a statically initialized list
 */
void drop_reasons_register_subsys(enum skb_drop_reason_subsys subsys,
				  const struct drop_reason_list *list)
{
	if (WARN(subsys <= SKB_DROP_REASON_SUBSYS_CORE ||
		 subsys >= ARRAY_SIZE(drop_reasons_by_subsys),
		 "invalid subsystem %d\n", subsys))
		return;

	/* must point to statically allocated memory, so INIT is OK */
	RCU_INIT_POINTER(drop_reasons_by_subsys[subsys], list);
}
EXPORT_SYMBOL_GPL(drop_reasons_register_subsys);

/**
 * drop_reasons_unregister_subsys - unregister a drop reason subsystem
 * @subsys: the subsystem to remove, must not be the core
 *
 * Note: This will synchronize_rcu() to ensure no users when it returns.
 */
void drop_reasons_unregister_subsys(enum skb_drop_reason_subsys subsys)
{
	if (WARN(subsys <= SKB_DROP_REASON_SUBSYS_CORE ||
		 subsys >= ARRAY_SIZE(drop_reasons_by_subsys),
		 "invalid subsystem %d\n", subsys))
		return;

	RCU_INIT_POINTER(drop_reasons_by_subsys[subsys], NULL);

	synchronize_rcu();
}
EXPORT_SYMBOL_GPL(drop_reasons_unregister_subsys);

/**
 *	skb_panic - private function for out-of-line support
 *	@skb:	buffer
 *	@sz:	size
 *	@addr:	address
 *	@msg:	skb_over_panic or skb_under_panic
 *
 *	Out-of-line support for skb_put() and skb_push().
 *	Called via the wrapper skb_over_panic() or skb_under_panic().
 *	Keep out of line to prevent kernel bloat.
 *	__builtin_return_address is not used because it is not always reliable.
 */
static void skb_panic(struct sk_buff *skb, unsigned int sz, void *addr,
		      const char msg[])
{
	pr_emerg("%s: text:%px len:%d put:%d head:%px data:%px tail:%#lx end:%#lx dev:%s\n",
		 msg, addr, skb->len, sz, skb->head, skb->data,
		 (unsigned long)skb->tail, (unsigned long)skb->end,
		 skb->dev ? skb->dev->name : "<NULL>");
	BUG();
}

static void skb_over_panic(struct sk_buff *skb, unsigned int sz, void *addr)
{
	skb_panic(skb, sz, addr, __func__);
}

static void skb_under_panic(struct sk_buff *skb, unsigned int sz, void *addr)
{
	skb_panic(skb, sz, addr, __func__);
}

#define NAPI_SKB_CACHE_SIZE	64
#define NAPI_SKB_CACHE_BULK	16
#define NAPI_SKB_CACHE_HALF	(NAPI_SKB_CACHE_SIZE / 2)

#if PAGE_SIZE == SZ_4K

#define NAPI_HAS_SMALL_PAGE_FRAG	1
#define NAPI_SMALL_PAGE_PFMEMALLOC(nc)	((nc).pfmemalloc)

/* specialized page frag allocator using a single order 0 page
 * and slicing it into 1K sized fragment. Constrained to systems
 * with a very limited amount of 1K fragments fitting a single
 * page - to avoid excessive truesize underestimation
 */

struct page_frag_1k {
	void *va;
	u16 offset;
	bool pfmemalloc;
};

static void *page_frag_alloc_1k(struct page_frag_1k *nc, gfp_t gfp)
{
	struct page *page;
	int offset;

	offset = nc->offset - SZ_1K;
	if (likely(offset >= 0))
		goto use_frag;

	page = alloc_pages_node(NUMA_NO_NODE, gfp, 0);
	if (!page)
		return NULL;

	nc->va = page_address(page);
	nc->pfmemalloc = page_is_pfmemalloc(page);
	offset = PAGE_SIZE - SZ_1K;
	page_ref_add(page, offset / SZ_1K);

use_frag:
	nc->offset = offset;
	return nc->va + offset;
}
#else

/* the small page is actually unused in this build; add dummy helpers
 * to please the compiler and avoid later preprocessor's conditionals
 */
#define NAPI_HAS_SMALL_PAGE_FRAG	0
#define NAPI_SMALL_PAGE_PFMEMALLOC(nc)	false

struct page_frag_1k {
};

static void *page_frag_alloc_1k(struct page_frag_1k *nc, gfp_t gfp_mask)
{
	return NULL;
}

#endif

struct napi_alloc_cache {
	struct page_frag_cache page;
	struct page_frag_1k page_small;
	unsigned int skb_count;
	void *skb_cache[NAPI_SKB_CACHE_SIZE];
};

static DEFINE_PER_CPU(struct page_frag_cache, netdev_alloc_cache);
static DEFINE_PER_CPU(struct napi_alloc_cache, napi_alloc_cache);

/* Double check that napi_get_frags() allocates skbs with
 * skb->head being backed by slab, not a page fragment.
 * This is to make sure bug fixed in 3226b158e67c
 * ("net: avoid 32 x truesize under-estimation for tiny skbs")
 * does not accidentally come back.
 */
void napi_get_frags_check(struct napi_struct *napi)
{
	struct sk_buff *skb;

	local_bh_disable();
	skb = napi_get_frags(napi);
	WARN_ON_ONCE(!NAPI_HAS_SMALL_PAGE_FRAG && skb && skb->head_frag);
	napi_free_frags(napi);
	local_bh_enable();
}

void *__napi_alloc_frag_align(unsigned int fragsz, unsigned int align_mask)
{
	struct napi_alloc_cache *nc = this_cpu_ptr(&napi_alloc_cache);

	fragsz = SKB_DATA_ALIGN(fragsz);

	return __page_frag_alloc_align(&nc->page, fragsz, GFP_ATOMIC,
				       align_mask);
}
EXPORT_SYMBOL(__napi_alloc_frag_align);

void *__netdev_alloc_frag_align(unsigned int fragsz, unsigned int align_mask)
{
	void *data;

	fragsz = SKB_DATA_ALIGN(fragsz);
	if (in_hardirq() || irqs_disabled()) {
		struct page_frag_cache *nc = this_cpu_ptr(&netdev_alloc_cache);

		data = __page_frag_alloc_align(nc, fragsz, GFP_ATOMIC,
					       align_mask);
	} else {
		struct napi_alloc_cache *nc;

		local_bh_disable();
		nc = this_cpu_ptr(&napi_alloc_cache);
		data = __page_frag_alloc_align(&nc->page, fragsz, GFP_ATOMIC,
					       align_mask);
		local_bh_enable();
	}
	return data;
}
EXPORT_SYMBOL(__netdev_alloc_frag_align);

static struct sk_buff *napi_skb_cache_get(void)
{
	struct napi_alloc_cache *nc = this_cpu_ptr(&napi_alloc_cache);
	struct sk_buff *skb;

	if (unlikely(!nc->skb_count)) {
		nc->skb_count = kmem_cache_alloc_bulk(net_hotdata.skbuff_cache,
						      GFP_ATOMIC,
						      NAPI_SKB_CACHE_BULK,
						      nc->skb_cache);
		if (unlikely(!nc->skb_count))
			return NULL;
	}

	skb = nc->skb_cache[--nc->skb_count];
	kasan_mempool_unpoison_object(skb, kmem_cache_size(net_hotdata.skbuff_cache));

	return skb;
}

static inline void __finalize_skb_around(struct sk_buff *skb, void *data,
					 unsigned int size)
{
	struct skb_shared_info *shinfo;

	size -= SKB_DATA_ALIGN(sizeof(struct skb_shared_info));

	/* Assumes caller memset cleared SKB */
	skb->truesize = SKB_TRUESIZE(size);
	refcount_set(&skb->users, 1);
	skb->head = data;
	skb->data = data;
	skb_reset_tail_pointer(skb);
	skb_set_end_offset(skb, size);
	skb->mac_header = (typeof(skb->mac_header))~0U;
	skb->transport_header = (typeof(skb->transport_header))~0U;
	skb->alloc_cpu = raw_smp_processor_id();
	/* make sure we initialize shinfo sequentially */
	shinfo = skb_shinfo(skb);
	memset(shinfo, 0, offsetof(struct skb_shared_info, dataref));
	atomic_set(&shinfo->dataref, 1);

	skb_set_kcov_handle(skb, kcov_common_handle());
}

static inline void *__slab_build_skb(struct sk_buff *skb, void *data,
				     unsigned int *size)
{
	void *resized;

	/* Must find the allocation size (and grow it to match). */
	*size = ksize(data);
	/* krealloc() will immediately return "data" when
	 * "ksize(data)" is requested: it is the existing upper
	 * bounds. As a result, GFP_ATOMIC will be ignored. Note
	 * that this "new" pointer needs to be passed back to the
	 * caller for use so the __alloc_size hinting will be
	 * tracked correctly.
	 */
	resized = krealloc(data, *size, GFP_ATOMIC);
	WARN_ON_ONCE(resized != data);
	return resized;
}

/* build_skb() variant which can operate on slab buffers.
 * Note that this should be used sparingly as slab buffers
 * cannot be combined efficiently by GRO!
 */
struct sk_buff *slab_build_skb(void *data)
{
	struct sk_buff *skb;
	unsigned int size;

	skb = kmem_cache_alloc(net_hotdata.skbuff_cache, GFP_ATOMIC);
	if (unlikely(!skb))
		return NULL;

	memset(skb, 0, offsetof(struct sk_buff, tail));
	data = __slab_build_skb(skb, data, &size);
	__finalize_skb_around(skb, data, size);

	return skb;
}
EXPORT_SYMBOL(slab_build_skb);

/* Caller must provide SKB that is memset cleared */
static void __build_skb_around(struct sk_buff *skb, void *data,
			       unsigned int frag_size)
{
	unsigned int size = frag_size;

	/* frag_size == 0 is considered deprecated now. Callers
	 * using slab buffer should use slab_build_skb() instead.
	 */
	if (WARN_ONCE(size == 0, "Use slab_build_skb() instead"))
		data = __slab_build_skb(skb, data, &size);

	__finalize_skb_around(skb, data, size);
}

/**
 * __build_skb - build a network buffer
 * @data: data buffer provided by caller
 * @frag_size: size of data (must not be 0)
 *
 * Allocate a new &sk_buff. Caller provides space holding head and
 * skb_shared_info. @data must have been allocated from the page
 * allocator or vmalloc(). (A @frag_size of 0 to indicate a kmalloc()
 * allocation is deprecated, and callers should use slab_build_skb()
 * instead.)
 * The return is the new skb buffer.
 * On a failure the return is %NULL, and @data is not freed.
 * Notes :
 *  Before IO, driver allocates only data buffer where NIC put incoming frame
 *  Driver should add room at head (NET_SKB_PAD) and
 *  MUST add room at tail (SKB_DATA_ALIGN(skb_shared_info))
 *  After IO, driver calls build_skb(), to allocate sk_buff and populate it
 *  before giving packet to stack.
 *  RX rings only contains data buffers, not full skbs.
 */
struct sk_buff *__build_skb(void *data, unsigned int frag_size)
{
	struct sk_buff *skb;

	skb = kmem_cache_alloc(net_hotdata.skbuff_cache, GFP_ATOMIC);
	if (unlikely(!skb))
		return NULL;

	memset(skb, 0, offsetof(struct sk_buff, tail));
	__build_skb_around(skb, data, frag_size);

	return skb;
}

/* build_skb() is wrapper over __build_skb(), that specifically
 * takes care of skb->head and skb->pfmemalloc
 */
struct sk_buff *build_skb(void *data, unsigned int frag_size)
{
	struct sk_buff *skb = __build_skb(data, frag_size);

	if (likely(skb && frag_size)) {
		skb->head_frag = 1;
		skb_propagate_pfmemalloc(virt_to_head_page(data), skb);
	}
	return skb;
}
EXPORT_SYMBOL(build_skb);

/**
 * build_skb_around - build a network buffer around provided skb
 * @skb: sk_buff provide by caller, must be memset cleared
 * @data: data buffer provided by caller
 * @frag_size: size of data
 */
struct sk_buff *build_skb_around(struct sk_buff *skb,
				 void *data, unsigned int frag_size)
{
	if (unlikely(!skb))
		return NULL;

	__build_skb_around(skb, data, frag_size);

	if (frag_size) {
		skb->head_frag = 1;
		skb_propagate_pfmemalloc(virt_to_head_page(data), skb);
	}
	return skb;
}
EXPORT_SYMBOL(build_skb_around);

/**
 * __napi_build_skb - build a network buffer
 * @data: data buffer provided by caller
 * @frag_size: size of data
 *
 * Version of __build_skb() that uses NAPI percpu caches to obtain
 * skbuff_head instead of inplace allocation.
 *
 * Returns a new &sk_buff on success, %NULL on allocation failure.
 */
static struct sk_buff *__napi_build_skb(void *data, unsigned int frag_size)
{
	struct sk_buff *skb;

	skb = napi_skb_cache_get();
	if (unlikely(!skb))
		return NULL;

	memset(skb, 0, offsetof(struct sk_buff, tail));
	__build_skb_around(skb, data, frag_size);

	return skb;
}

/**
 * napi_build_skb - build a network buffer
 * @data: data buffer provided by caller
 * @frag_size: size of data
 *
 * Version of __napi_build_skb() that takes care of skb->head_frag
 * and skb->pfmemalloc when the data is a page or page fragment.
 *
 * Returns a new &sk_buff on success, %NULL on allocation failure.
 */
struct sk_buff *napi_build_skb(void *data, unsigned int frag_size)
{
	struct sk_buff *skb = __napi_build_skb(data, frag_size);

	if (likely(skb) && frag_size) {
		skb->head_frag = 1;
		skb_propagate_pfmemalloc(virt_to_head_page(data), skb);
	}

	return skb;
}
EXPORT_SYMBOL(napi_build_skb);

/*
 * kmalloc_reserve is a wrapper around kmalloc_node_track_caller that tells
 * the caller if emergency pfmemalloc reserves are being used. If it is and
 * the socket is later found to be SOCK_MEMALLOC then PFMEMALLOC reserves
 * may be used. Otherwise, the packet data may be discarded until enough
 * memory is free
 */
static void *kmalloc_reserve(unsigned int *size, gfp_t flags, int node,
			     bool *pfmemalloc)
{
	bool ret_pfmemalloc = false;
	size_t obj_size;
	void *obj;

	obj_size = SKB_HEAD_ALIGN(*size);
	if (obj_size <= SKB_SMALL_HEAD_CACHE_SIZE &&
	    !(flags & KMALLOC_NOT_NORMAL_BITS)) {
		obj = kmem_cache_alloc_node(net_hotdata.skb_small_head_cache,
				flags | __GFP_NOMEMALLOC | __GFP_NOWARN,
				node);
		*size = SKB_SMALL_HEAD_CACHE_SIZE;
		if (obj || !(gfp_pfmemalloc_allowed(flags)))
			goto out;
		/* Try again but now we are using pfmemalloc reserves */
		ret_pfmemalloc = true;
		obj = kmem_cache_alloc_node(net_hotdata.skb_small_head_cache, flags, node);
		goto out;
	}

	obj_size = kmalloc_size_roundup(obj_size);
	/* The following cast might truncate high-order bits of obj_size, this
	 * is harmless because kmalloc(obj_size >= 2^32) will fail anyway.
	 */
	*size = (unsigned int)obj_size;

	/*
	 * Try a regular allocation, when that fails and we're not entitled
	 * to the reserves, fail.
	 */
	obj = kmalloc_node_track_caller(obj_size,
					flags | __GFP_NOMEMALLOC | __GFP_NOWARN,
					node);
	if (obj || !(gfp_pfmemalloc_allowed(flags)))
		goto out;

	/* Try again but now we are using pfmemalloc reserves */
	ret_pfmemalloc = true;
	obj = kmalloc_node_track_caller(obj_size, flags, node);

out:
	if (pfmemalloc)
		*pfmemalloc = ret_pfmemalloc;

	return obj;
}

/* 	Allocate a new skbuff. We do this ourselves so we can fill in a few
 *	'private' fields and also do memory statistics to find all the
 *	[BEEP] leaks.
 *
 */

/**
 *	__alloc_skb	-	allocate a network buffer
 *	@size: size to allocate
 *	@gfp_mask: allocation mask
 *	@flags: If SKB_ALLOC_FCLONE is set, allocate from fclone cache
 *		instead of head cache and allocate a cloned (child) skb.
 *		If SKB_ALLOC_RX is set, __GFP_MEMALLOC will be used for
 *		allocations in case the data is required for writeback
 *	@node: numa node to allocate memory on
 *
 *	Allocate a new &sk_buff. The returned buffer has no headroom and a
 *	tail room of at least size bytes. The object has a reference count
 *	of one. The return is the buffer. On a failure the return is %NULL.
 *
 *	Buffers may only be allocated from interrupts using a @gfp_mask of
 *	%GFP_ATOMIC.
 */
struct sk_buff *__alloc_skb(unsigned int size, gfp_t gfp_mask,
			    int flags, int node)
{
	struct kmem_cache *cache;
	struct sk_buff *skb;
	bool pfmemalloc;
	u8 *data;

	cache = (flags & SKB_ALLOC_FCLONE)
		? net_hotdata.skbuff_fclone_cache : net_hotdata.skbuff_cache;

	if (sk_memalloc_socks() && (flags & SKB_ALLOC_RX))
		gfp_mask |= __GFP_MEMALLOC;

	/* Get the HEAD */
	if ((flags & (SKB_ALLOC_FCLONE | SKB_ALLOC_NAPI)) == SKB_ALLOC_NAPI &&
	    likely(node == NUMA_NO_NODE || node == numa_mem_id()))
		skb = napi_skb_cache_get();
	else
		skb = kmem_cache_alloc_node(cache, gfp_mask & ~GFP_DMA, node);
	if (unlikely(!skb))
		return NULL;
	prefetchw(skb);

	/* We do our best to align skb_shared_info on a separate cache
	 * line. It usually works because kmalloc(X > SMP_CACHE_BYTES) gives
	 * aligned memory blocks, unless SLUB/SLAB debug is enabled.
	 * Both skb->head and skb_shared_info are cache line aligned.
	 */
	data = kmalloc_reserve(&size, gfp_mask, node, &pfmemalloc);
	if (unlikely(!data))
		goto nodata;
	/* kmalloc_size_roundup() might give us more room than requested.
	 * Put skb_shared_info exactly at the end of allocated zone,
	 * to allow max possible filling before reallocation.
	 */
	prefetchw(data + SKB_WITH_OVERHEAD(size));

	/*
	 * Only clear those fields we need to clear, not those that we will
	 * actually initialise below. Hence, don't put any more fields after
	 * the tail pointer in struct sk_buff!
	 */
	memset(skb, 0, offsetof(struct sk_buff, tail));
	__build_skb_around(skb, data, size);
	skb->pfmemalloc = pfmemalloc;

	if (flags & SKB_ALLOC_FCLONE) {
		struct sk_buff_fclones *fclones;

		fclones = container_of(skb, struct sk_buff_fclones, skb1);

		skb->fclone = SKB_FCLONE_ORIG;
		refcount_set(&fclones->fclone_ref, 1);
	}

	return skb;

nodata:
	kmem_cache_free(cache, skb);
	return NULL;
}
EXPORT_SYMBOL(__alloc_skb);

/**
 *	__netdev_alloc_skb - allocate an skbuff for rx on a specific device
 *	@dev: network device to receive on
 *	@len: length to allocate
 *	@gfp_mask: get_free_pages mask, passed to alloc_skb
 *
 *	Allocate a new &sk_buff and assign it a usage count of one. The
 *	buffer has NET_SKB_PAD headroom built in. Users should allocate
 *	the headroom they think they need without accounting for the
 *	built in space. The built in space is used for optimisations.
 *
 *	%NULL is returned if there is no free memory.
 */
struct sk_buff *__netdev_alloc_skb(struct net_device *dev, unsigned int len,
				   gfp_t gfp_mask)
{
	struct page_frag_cache *nc;
	struct sk_buff *skb;
	bool pfmemalloc;
	void *data;

	len += NET_SKB_PAD;

	/* If requested length is either too small or too big,
	 * we use kmalloc() for skb->head allocation.
	 */
	if (len <= SKB_WITH_OVERHEAD(1024) ||
	    len > SKB_WITH_OVERHEAD(PAGE_SIZE) ||
	    (gfp_mask & (__GFP_DIRECT_RECLAIM | GFP_DMA))) {
		skb = __alloc_skb(len, gfp_mask, SKB_ALLOC_RX, NUMA_NO_NODE);
		if (!skb)
			goto skb_fail;
		goto skb_success;
	}

	len = SKB_HEAD_ALIGN(len);

	if (sk_memalloc_socks())
		gfp_mask |= __GFP_MEMALLOC;

	if (in_hardirq() || irqs_disabled()) {
		nc = this_cpu_ptr(&netdev_alloc_cache);
		data = page_frag_alloc(nc, len, gfp_mask);
		pfmemalloc = nc->pfmemalloc;
	} else {
		local_bh_disable();
		nc = this_cpu_ptr(&napi_alloc_cache.page);
		data = page_frag_alloc(nc, len, gfp_mask);
		pfmemalloc = nc->pfmemalloc;
		local_bh_enable();
	}

	if (unlikely(!data))
		return NULL;

	skb = __build_skb(data, len);
	if (unlikely(!skb)) {
		skb_free_frag(data);
		return NULL;
	}

	if (pfmemalloc)
		skb->pfmemalloc = 1;
	skb->head_frag = 1;

skb_success:
	skb_reserve(skb, NET_SKB_PAD);
	skb->dev = dev;

skb_fail:
	return skb;
}
EXPORT_SYMBOL(__netdev_alloc_skb);

/**
 *	napi_alloc_skb - allocate skbuff for rx in a specific NAPI instance
 *	@napi: napi instance this buffer was allocated for
 *	@len: length to allocate
 *
 *	Allocate a new sk_buff for use in NAPI receive.  This buffer will
 *	attempt to allocate the head from a special reserved region used
 *	only for NAPI Rx allocation.  By doing this we can save several
 *	CPU cycles by avoiding having to disable and re-enable IRQs.
 *
 *	%NULL is returned if there is no free memory.
 */
struct sk_buff *napi_alloc_skb(struct napi_struct *napi, unsigned int len)
{
	gfp_t gfp_mask = GFP_ATOMIC | __GFP_NOWARN;
	struct napi_alloc_cache *nc;
	struct sk_buff *skb;
	bool pfmemalloc;
	void *data;

	DEBUG_NET_WARN_ON_ONCE(!in_softirq());
	len += NET_SKB_PAD + NET_IP_ALIGN;

	/* If requested length is either too small or too big,
	 * we use kmalloc() for skb->head allocation.
	 * When the small frag allocator is available, prefer it over kmalloc
	 * for small fragments
	 */
	if ((!NAPI_HAS_SMALL_PAGE_FRAG && len <= SKB_WITH_OVERHEAD(1024)) ||
	    len > SKB_WITH_OVERHEAD(PAGE_SIZE) ||
	    (gfp_mask & (__GFP_DIRECT_RECLAIM | GFP_DMA))) {
		skb = __alloc_skb(len, gfp_mask, SKB_ALLOC_RX | SKB_ALLOC_NAPI,
				  NUMA_NO_NODE);
		if (!skb)
			goto skb_fail;
		goto skb_success;
	}

	nc = this_cpu_ptr(&napi_alloc_cache);

	if (sk_memalloc_socks())
		gfp_mask |= __GFP_MEMALLOC;

	if (NAPI_HAS_SMALL_PAGE_FRAG && len <= SKB_WITH_OVERHEAD(1024)) {
		/* we are artificially inflating the allocation size, but
		 * that is not as bad as it may look like, as:
		 * - 'len' less than GRO_MAX_HEAD makes little sense
		 * - On most systems, larger 'len' values lead to fragment
		 *   size above 512 bytes
		 * - kmalloc would use the kmalloc-1k slab for such values
		 * - Builds with smaller GRO_MAX_HEAD will very likely do
		 *   little networking, as that implies no WiFi and no
		 *   tunnels support, and 32 bits arches.
		 */
		len = SZ_1K;

		data = page_frag_alloc_1k(&nc->page_small, gfp_mask);
		pfmemalloc = NAPI_SMALL_PAGE_PFMEMALLOC(nc->page_small);
	} else {
		len = SKB_HEAD_ALIGN(len);

		data = page_frag_alloc(&nc->page, len, gfp_mask);
		pfmemalloc = nc->page.pfmemalloc;
	}

	if (unlikely(!data))
		return NULL;

	skb = __napi_build_skb(data, len);
	if (unlikely(!skb)) {
		skb_free_frag(data);
		return NULL;
	}

	if (pfmemalloc)
		skb->pfmemalloc = 1;
	skb->head_frag = 1;

skb_success:
	skb_reserve(skb, NET_SKB_PAD + NET_IP_ALIGN);
	skb->dev = napi->dev;

skb_fail:
	return skb;
}
EXPORT_SYMBOL(napi_alloc_skb);

void skb_add_rx_frag_netmem(struct sk_buff *skb, int i, netmem_ref netmem,
			    int off, int size, unsigned int truesize)
{
	DEBUG_NET_WARN_ON_ONCE(size > truesize);

	skb_fill_netmem_desc(skb, i, netmem, off, size);
	skb->len += size;
	skb->data_len += size;
	skb->truesize += truesize;
}
EXPORT_SYMBOL(skb_add_rx_frag_netmem);

void skb_coalesce_rx_frag(struct sk_buff *skb, int i, int size,
			  unsigned int truesize)
{
	skb_frag_t *frag = &skb_shinfo(skb)->frags[i];

	DEBUG_NET_WARN_ON_ONCE(size > truesize);

	skb_frag_size_add(frag, size);
	skb->len += size;
	skb->data_len += size;
	skb->truesize += truesize;
}
EXPORT_SYMBOL(skb_coalesce_rx_frag);

static void skb_drop_list(struct sk_buff **listp)
{
	kfree_skb_list(*listp);
	*listp = NULL;
}

static inline void skb_drop_fraglist(struct sk_buff *skb)
{
	skb_drop_list(&skb_shinfo(skb)->frag_list);
}

static void skb_clone_fraglist(struct sk_buff *skb)
{
	struct sk_buff *list;

	skb_walk_frags(skb, list)
		skb_get(list);
}

static bool is_pp_page(struct page *page)
{
	return (page->pp_magic & ~0x3UL) == PP_SIGNATURE;
}

int skb_pp_cow_data(struct page_pool *pool, struct sk_buff **pskb,
		    unsigned int headroom)
{
#if IS_ENABLED(CONFIG_PAGE_POOL)
	u32 size, truesize, len, max_head_size, off;
	struct sk_buff *skb = *pskb, *nskb;
	int err, i, head_off;
	void *data;

	/* XDP does not support fraglist so we need to linearize
	 * the skb.
	 */
	if (skb_has_frag_list(skb))
		return -EOPNOTSUPP;

	max_head_size = SKB_WITH_OVERHEAD(PAGE_SIZE - headroom);
	if (skb->len > max_head_size + MAX_SKB_FRAGS * PAGE_SIZE)
		return -ENOMEM;

	size = min_t(u32, skb->len, max_head_size);
	truesize = SKB_HEAD_ALIGN(size) + headroom;
	data = page_pool_dev_alloc_va(pool, &truesize);
	if (!data)
		return -ENOMEM;

	nskb = napi_build_skb(data, truesize);
	if (!nskb) {
		page_pool_free_va(pool, data, true);
		return -ENOMEM;
	}

	skb_reserve(nskb, headroom);
	skb_copy_header(nskb, skb);
	skb_mark_for_recycle(nskb);

	err = skb_copy_bits(skb, 0, nskb->data, size);
	if (err) {
		consume_skb(nskb);
		return err;
	}
	skb_put(nskb, size);

	head_off = skb_headroom(nskb) - skb_headroom(skb);
	skb_headers_offset_update(nskb, head_off);

	off = size;
	len = skb->len - off;
	for (i = 0; i < MAX_SKB_FRAGS && off < skb->len; i++) {
		struct page *page;
		u32 page_off;

		size = min_t(u32, len, PAGE_SIZE);
		truesize = size;

		page = page_pool_dev_alloc(pool, &page_off, &truesize);
		if (!page) {
			consume_skb(nskb);
			return -ENOMEM;
		}

		skb_add_rx_frag(nskb, i, page, page_off, size, truesize);
		err = skb_copy_bits(skb, off, page_address(page) + page_off,
				    size);
		if (err) {
			consume_skb(nskb);
			return err;
		}

		len -= size;
		off += size;
	}

	consume_skb(skb);
	*pskb = nskb;

	return 0;
#else
	return -EOPNOTSUPP;
#endif
}
EXPORT_SYMBOL(skb_pp_cow_data);

int skb_cow_data_for_xdp(struct page_pool *pool, struct sk_buff **pskb,
			 struct bpf_prog *prog)
{
	if (!prog->aux->xdp_has_frags)
		return -EINVAL;

	return skb_pp_cow_data(pool, pskb, XDP_PACKET_HEADROOM);
}
EXPORT_SYMBOL(skb_cow_data_for_xdp);

#if IS_ENABLED(CONFIG_PAGE_POOL)
<<<<<<< HEAD
bool napi_pp_put_page(struct page *page, bool napi_safe)
{
	bool allow_direct = false;
	struct page_pool *pp;

=======
bool napi_pp_put_page(struct page *page)
{
>>>>>>> 0c383648
	page = compound_head(page);

	/* page->pp_magic is OR'ed with PP_SIGNATURE after the allocation
	 * in order to preserve any existing bits, such as bit 0 for the
	 * head page of compound page and bit 1 for pfmemalloc page, so
	 * mask those bits for freeing side when doing below checking,
	 * and page_is_pfmemalloc() is checked in __page_pool_put_page()
	 * to avoid recycling the pfmemalloc page.
	 */
	if (unlikely(!is_pp_page(page)))
		return false;

<<<<<<< HEAD
	pp = page->pp;

	/* Allow direct recycle if we have reasons to believe that we are
	 * in the same context as the consumer would run, so there's
	 * no possible race.
	 * __page_pool_put_page() makes sure we're not in hardirq context
	 * and interrupts are enabled prior to accessing the cache.
	 */
	if (napi_safe || in_softirq()) {
		const struct napi_struct *napi = READ_ONCE(pp->p.napi);
		unsigned int cpuid = smp_processor_id();

		allow_direct = napi && READ_ONCE(napi->list_owner) == cpuid;
		allow_direct |= READ_ONCE(pp->cpuid) == cpuid;
	}

	/* Driver set this to memory recycling info. Reset it on recycle.
	 * This will *not* work for NIC using a split-page memory model.
	 * The page will be returned to the pool here regardless of the
	 * 'flipped' fragment being in use or not.
	 */
	page_pool_put_full_page(pp, page, allow_direct);
=======
	page_pool_put_full_page(page->pp, page, false);
>>>>>>> 0c383648

	return true;
}
EXPORT_SYMBOL(napi_pp_put_page);
#endif

<<<<<<< HEAD
static bool skb_pp_recycle(struct sk_buff *skb, void *data, bool napi_safe)
{
	if (!IS_ENABLED(CONFIG_PAGE_POOL) || !skb->pp_recycle)
		return false;
	return napi_pp_put_page(virt_to_page(data), napi_safe);
=======
static bool skb_pp_recycle(struct sk_buff *skb, void *data)
{
	if (!IS_ENABLED(CONFIG_PAGE_POOL) || !skb->pp_recycle)
		return false;
	return napi_pp_put_page(virt_to_page(data));
>>>>>>> 0c383648
}

/**
 * skb_pp_frag_ref() - Increase fragment references of a page pool aware skb
 * @skb:	page pool aware skb
 *
 * Increase the fragment reference count (pp_ref_count) of a skb. This is
 * intended to gain fragment references only for page pool aware skbs,
 * i.e. when skb->pp_recycle is true, and not for fragments in a
 * non-pp-recycling skb. It has a fallback to increase references on normal
 * pages, as page pool aware skbs may also have normal page fragments.
 */
static int skb_pp_frag_ref(struct sk_buff *skb)
{
	struct skb_shared_info *shinfo;
	struct page *head_page;
	int i;

	if (!skb->pp_recycle)
		return -EINVAL;

	shinfo = skb_shinfo(skb);

	for (i = 0; i < shinfo->nr_frags; i++) {
		head_page = compound_head(skb_frag_page(&shinfo->frags[i]));
		if (likely(is_pp_page(head_page)))
			page_pool_ref_page(head_page);
		else
			page_ref_inc(head_page);
	}
	return 0;
}

static void skb_kfree_head(void *head, unsigned int end_offset)
{
	if (end_offset == SKB_SMALL_HEAD_HEADROOM)
		kmem_cache_free(net_hotdata.skb_small_head_cache, head);
	else
		kfree(head);
}

static void skb_free_head(struct sk_buff *skb)
{
	unsigned char *head = skb->head;

	if (skb->head_frag) {
		if (skb_pp_recycle(skb, head))
			return;
		skb_free_frag(head);
	} else {
		skb_kfree_head(head, skb_end_offset(skb));
	}
}

static void skb_release_data(struct sk_buff *skb, enum skb_drop_reason reason)
{
	struct skb_shared_info *shinfo = skb_shinfo(skb);
	int i;

	if (!skb_data_unref(skb, shinfo))
		goto exit;

	if (skb_zcopy(skb)) {
		bool skip_unref = shinfo->flags & SKBFL_MANAGED_FRAG_REFS;

		skb_zcopy_clear(skb, true);
		if (skip_unref)
			goto free_head;
	}

	for (i = 0; i < shinfo->nr_frags; i++)
		__skb_frag_unref(&shinfo->frags[i], skb->pp_recycle);

free_head:
	if (shinfo->frag_list)
		kfree_skb_list_reason(shinfo->frag_list, reason);

	skb_free_head(skb);
exit:
	/* When we clone an SKB we copy the reycling bit. The pp_recycle
	 * bit is only set on the head though, so in order to avoid races
	 * while trying to recycle fragments on __skb_frag_unref() we need
	 * to make one SKB responsible for triggering the recycle path.
	 * So disable the recycling bit if an SKB is cloned and we have
	 * additional references to the fragmented part of the SKB.
	 * Eventually the last SKB will have the recycling bit set and it's
	 * dataref set to 0, which will trigger the recycling
	 */
	skb->pp_recycle = 0;
}

/*
 *	Free an skbuff by memory without cleaning the state.
 */
static void kfree_skbmem(struct sk_buff *skb)
{
	struct sk_buff_fclones *fclones;

	switch (skb->fclone) {
	case SKB_FCLONE_UNAVAILABLE:
		kmem_cache_free(net_hotdata.skbuff_cache, skb);
		return;

	case SKB_FCLONE_ORIG:
		fclones = container_of(skb, struct sk_buff_fclones, skb1);

		/* We usually free the clone (TX completion) before original skb
		 * This test would have no chance to be true for the clone,
		 * while here, branch prediction will be good.
		 */
		if (refcount_read(&fclones->fclone_ref) == 1)
			goto fastpath;
		break;

	default: /* SKB_FCLONE_CLONE */
		fclones = container_of(skb, struct sk_buff_fclones, skb2);
		break;
	}
	if (!refcount_dec_and_test(&fclones->fclone_ref))
		return;
fastpath:
	kmem_cache_free(net_hotdata.skbuff_fclone_cache, fclones);
}

void skb_release_head_state(struct sk_buff *skb)
{
	skb_dst_drop(skb);
	if (skb->destructor) {
		DEBUG_NET_WARN_ON_ONCE(in_hardirq());
		skb->destructor(skb);
	}
#if IS_ENABLED(CONFIG_NF_CONNTRACK)
	nf_conntrack_put(skb_nfct(skb));
#endif
	skb_ext_put(skb);
}

/* Free everything but the sk_buff shell. */
static void skb_release_all(struct sk_buff *skb, enum skb_drop_reason reason)
{
	skb_release_head_state(skb);
	if (likely(skb->head))
		skb_release_data(skb, reason);
}

/**
 *	__kfree_skb - private function
 *	@skb: buffer
 *
 *	Free an sk_buff. Release anything attached to the buffer.
 *	Clean the state. This is an internal helper function. Users should
 *	always call kfree_skb
 */

void __kfree_skb(struct sk_buff *skb)
{
	skb_release_all(skb, SKB_DROP_REASON_NOT_SPECIFIED);
	kfree_skbmem(skb);
}
EXPORT_SYMBOL(__kfree_skb);

static __always_inline
bool __kfree_skb_reason(struct sk_buff *skb, enum skb_drop_reason reason)
{
	if (unlikely(!skb_unref(skb)))
		return false;

	DEBUG_NET_WARN_ON_ONCE(reason == SKB_NOT_DROPPED_YET ||
			       u32_get_bits(reason,
					    SKB_DROP_REASON_SUBSYS_MASK) >=
				SKB_DROP_REASON_SUBSYS_NUM);

	if (reason == SKB_CONSUMED)
		trace_consume_skb(skb, __builtin_return_address(0));
	else
		trace_kfree_skb(skb, __builtin_return_address(0), reason);
	return true;
}

/**
 *	kfree_skb_reason - free an sk_buff with special reason
 *	@skb: buffer to free
 *	@reason: reason why this skb is dropped
 *
 *	Drop a reference to the buffer and free it if the usage count has
 *	hit zero. Meanwhile, pass the drop reason to 'kfree_skb'
 *	tracepoint.
 */
void __fix_address
kfree_skb_reason(struct sk_buff *skb, enum skb_drop_reason reason)
{
	if (__kfree_skb_reason(skb, reason))
		__kfree_skb(skb);
}
EXPORT_SYMBOL(kfree_skb_reason);

#define KFREE_SKB_BULK_SIZE	16

struct skb_free_array {
	unsigned int skb_count;
	void *skb_array[KFREE_SKB_BULK_SIZE];
};

static void kfree_skb_add_bulk(struct sk_buff *skb,
			       struct skb_free_array *sa,
			       enum skb_drop_reason reason)
{
	/* if SKB is a clone, don't handle this case */
	if (unlikely(skb->fclone != SKB_FCLONE_UNAVAILABLE)) {
		__kfree_skb(skb);
		return;
	}

	skb_release_all(skb, reason);
	sa->skb_array[sa->skb_count++] = skb;

	if (unlikely(sa->skb_count == KFREE_SKB_BULK_SIZE)) {
		kmem_cache_free_bulk(net_hotdata.skbuff_cache, KFREE_SKB_BULK_SIZE,
				     sa->skb_array);
		sa->skb_count = 0;
	}
}

void __fix_address
kfree_skb_list_reason(struct sk_buff *segs, enum skb_drop_reason reason)
{
	struct skb_free_array sa;

	sa.skb_count = 0;

	while (segs) {
		struct sk_buff *next = segs->next;

		if (__kfree_skb_reason(segs, reason)) {
			skb_poison_list(segs);
			kfree_skb_add_bulk(segs, &sa, reason);
		}

		segs = next;
	}

	if (sa.skb_count)
		kmem_cache_free_bulk(net_hotdata.skbuff_cache, sa.skb_count, sa.skb_array);
}
EXPORT_SYMBOL(kfree_skb_list_reason);

/* Dump skb information and contents.
 *
 * Must only be called from net_ratelimit()-ed paths.
 *
 * Dumps whole packets if full_pkt, only headers otherwise.
 */
void skb_dump(const char *level, const struct sk_buff *skb, bool full_pkt)
{
	struct skb_shared_info *sh = skb_shinfo(skb);
	struct net_device *dev = skb->dev;
	struct sock *sk = skb->sk;
	struct sk_buff *list_skb;
	bool has_mac, has_trans;
	int headroom, tailroom;
	int i, len, seg_len;

	if (full_pkt)
		len = skb->len;
	else
		len = min_t(int, skb->len, MAX_HEADER + 128);

	headroom = skb_headroom(skb);
	tailroom = skb_tailroom(skb);

	has_mac = skb_mac_header_was_set(skb);
	has_trans = skb_transport_header_was_set(skb);

	printk("%sskb len=%u headroom=%u headlen=%u tailroom=%u\n"
	       "mac=(%d,%d) mac_len=%u net=(%d,%d) trans=%d\n"
	       "shinfo(txflags=%u nr_frags=%u gso(size=%hu type=%u segs=%hu))\n"
	       "csum(0x%x start=%u offset=%u ip_summed=%u complete_sw=%u valid=%u level=%u)\n"
	       "hash(0x%x sw=%u l4=%u) proto=0x%04x pkttype=%u iif=%d\n"
	       "priority=0x%x mark=0x%x alloc_cpu=%u vlan_all=0x%x\n"
	       "encapsulation=%d inner(proto=0x%04x, mac=%u, net=%u, trans=%u)\n",
	       level, skb->len, headroom, skb_headlen(skb), tailroom,
	       has_mac ? skb->mac_header : -1,
	       has_mac ? skb_mac_header_len(skb) : -1,
	       skb->mac_len,
	       skb->network_header,
	       has_trans ? skb_network_header_len(skb) : -1,
	       has_trans ? skb->transport_header : -1,
	       sh->tx_flags, sh->nr_frags,
	       sh->gso_size, sh->gso_type, sh->gso_segs,
	       skb->csum, skb->csum_start, skb->csum_offset, skb->ip_summed,
	       skb->csum_complete_sw, skb->csum_valid, skb->csum_level,
	       skb->hash, skb->sw_hash, skb->l4_hash,
	       ntohs(skb->protocol), skb->pkt_type, skb->skb_iif,
	       skb->priority, skb->mark, skb->alloc_cpu, skb->vlan_all,
	       skb->encapsulation, skb->inner_protocol, skb->inner_mac_header,
	       skb->inner_network_header, skb->inner_transport_header);

	if (dev)
		printk("%sdev name=%s feat=%pNF\n",
		       level, dev->name, &dev->features);
	if (sk)
		printk("%ssk family=%hu type=%u proto=%u\n",
		       level, sk->sk_family, sk->sk_type, sk->sk_protocol);

	if (full_pkt && headroom)
		print_hex_dump(level, "skb headroom: ", DUMP_PREFIX_OFFSET,
			       16, 1, skb->head, headroom, false);

	seg_len = min_t(int, skb_headlen(skb), len);
	if (seg_len)
		print_hex_dump(level, "skb linear:   ", DUMP_PREFIX_OFFSET,
			       16, 1, skb->data, seg_len, false);
	len -= seg_len;

	if (full_pkt && tailroom)
		print_hex_dump(level, "skb tailroom: ", DUMP_PREFIX_OFFSET,
			       16, 1, skb_tail_pointer(skb), tailroom, false);

	for (i = 0; len && i < skb_shinfo(skb)->nr_frags; i++) {
		skb_frag_t *frag = &skb_shinfo(skb)->frags[i];
		u32 p_off, p_len, copied;
		struct page *p;
		u8 *vaddr;

		skb_frag_foreach_page(frag, skb_frag_off(frag),
				      skb_frag_size(frag), p, p_off, p_len,
				      copied) {
			seg_len = min_t(int, p_len, len);
			vaddr = kmap_atomic(p);
			print_hex_dump(level, "skb frag:     ",
				       DUMP_PREFIX_OFFSET,
				       16, 1, vaddr + p_off, seg_len, false);
			kunmap_atomic(vaddr);
			len -= seg_len;
			if (!len)
				break;
		}
	}

	if (full_pkt && skb_has_frag_list(skb)) {
		printk("skb fraglist:\n");
		skb_walk_frags(skb, list_skb)
			skb_dump(level, list_skb, true);
	}
}
EXPORT_SYMBOL(skb_dump);

/**
 *	skb_tx_error - report an sk_buff xmit error
 *	@skb: buffer that triggered an error
 *
 *	Report xmit error if a device callback is tracking this skb.
 *	skb must be freed afterwards.
 */
void skb_tx_error(struct sk_buff *skb)
{
	if (skb) {
		skb_zcopy_downgrade_managed(skb);
		skb_zcopy_clear(skb, true);
	}
}
EXPORT_SYMBOL(skb_tx_error);

#ifdef CONFIG_TRACEPOINTS
/**
 *	consume_skb - free an skbuff
 *	@skb: buffer to free
 *
 *	Drop a ref to the buffer and free it if the usage count has hit zero
 *	Functions identically to kfree_skb, but kfree_skb assumes that the frame
 *	is being dropped after a failure and notes that
 */
void consume_skb(struct sk_buff *skb)
{
	if (!skb_unref(skb))
		return;

	trace_consume_skb(skb, __builtin_return_address(0));
	__kfree_skb(skb);
}
EXPORT_SYMBOL(consume_skb);
#endif

/**
 *	__consume_stateless_skb - free an skbuff, assuming it is stateless
 *	@skb: buffer to free
 *
 *	Alike consume_skb(), but this variant assumes that this is the last
 *	skb reference and all the head states have been already dropped
 */
void __consume_stateless_skb(struct sk_buff *skb)
{
	trace_consume_skb(skb, __builtin_return_address(0));
	skb_release_data(skb, SKB_CONSUMED);
	kfree_skbmem(skb);
}

static void napi_skb_cache_put(struct sk_buff *skb)
{
	struct napi_alloc_cache *nc = this_cpu_ptr(&napi_alloc_cache);
	u32 i;

	if (!kasan_mempool_poison_object(skb))
		return;

	nc->skb_cache[nc->skb_count++] = skb;

	if (unlikely(nc->skb_count == NAPI_SKB_CACHE_SIZE)) {
		for (i = NAPI_SKB_CACHE_HALF; i < NAPI_SKB_CACHE_SIZE; i++)
			kasan_mempool_unpoison_object(nc->skb_cache[i],
						kmem_cache_size(net_hotdata.skbuff_cache));

		kmem_cache_free_bulk(net_hotdata.skbuff_cache, NAPI_SKB_CACHE_HALF,
				     nc->skb_cache + NAPI_SKB_CACHE_HALF);
		nc->skb_count = NAPI_SKB_CACHE_HALF;
	}
}

void __napi_kfree_skb(struct sk_buff *skb, enum skb_drop_reason reason)
{
	skb_release_all(skb, reason);
	napi_skb_cache_put(skb);
}

void napi_skb_free_stolen_head(struct sk_buff *skb)
{
	if (unlikely(skb->slow_gro)) {
		nf_reset_ct(skb);
		skb_dst_drop(skb);
		skb_ext_put(skb);
		skb_orphan(skb);
		skb->slow_gro = 0;
	}
	napi_skb_cache_put(skb);
}

void napi_consume_skb(struct sk_buff *skb, int budget)
{
	/* Zero budget indicate non-NAPI context called us, like netpoll */
	if (unlikely(!budget)) {
		dev_consume_skb_any(skb);
		return;
	}

	DEBUG_NET_WARN_ON_ONCE(!in_softirq());

	if (!skb_unref(skb))
		return;

	/* if reaching here SKB is ready to free */
	trace_consume_skb(skb, __builtin_return_address(0));

	/* if SKB is a clone, don't handle this case */
	if (skb->fclone != SKB_FCLONE_UNAVAILABLE) {
		__kfree_skb(skb);
		return;
	}

	skb_release_all(skb, SKB_CONSUMED);
	napi_skb_cache_put(skb);
}
EXPORT_SYMBOL(napi_consume_skb);

/* Make sure a field is contained by headers group */
#define CHECK_SKB_FIELD(field) \
	BUILD_BUG_ON(offsetof(struct sk_buff, field) !=		\
		     offsetof(struct sk_buff, headers.field));	\

static void __copy_skb_header(struct sk_buff *new, const struct sk_buff *old)
{
	new->tstamp		= old->tstamp;
	/* We do not copy old->sk */
	new->dev		= old->dev;
	memcpy(new->cb, old->cb, sizeof(old->cb));
	skb_dst_copy(new, old);
	__skb_ext_copy(new, old);
	__nf_copy(new, old, false);

	/* Note : this field could be in the headers group.
	 * It is not yet because we do not want to have a 16 bit hole
	 */
	new->queue_mapping = old->queue_mapping;

	memcpy(&new->headers, &old->headers, sizeof(new->headers));
	CHECK_SKB_FIELD(protocol);
	CHECK_SKB_FIELD(csum);
	CHECK_SKB_FIELD(hash);
	CHECK_SKB_FIELD(priority);
	CHECK_SKB_FIELD(skb_iif);
	CHECK_SKB_FIELD(vlan_proto);
	CHECK_SKB_FIELD(vlan_tci);
	CHECK_SKB_FIELD(transport_header);
	CHECK_SKB_FIELD(network_header);
	CHECK_SKB_FIELD(mac_header);
	CHECK_SKB_FIELD(inner_protocol);
	CHECK_SKB_FIELD(inner_transport_header);
	CHECK_SKB_FIELD(inner_network_header);
	CHECK_SKB_FIELD(inner_mac_header);
	CHECK_SKB_FIELD(mark);
#ifdef CONFIG_NETWORK_SECMARK
	CHECK_SKB_FIELD(secmark);
#endif
#ifdef CONFIG_NET_RX_BUSY_POLL
	CHECK_SKB_FIELD(napi_id);
#endif
	CHECK_SKB_FIELD(alloc_cpu);
#ifdef CONFIG_XPS
	CHECK_SKB_FIELD(sender_cpu);
#endif
#ifdef CONFIG_NET_SCHED
	CHECK_SKB_FIELD(tc_index);
#endif

}

/*
 * You should not add any new code to this function.  Add it to
 * __copy_skb_header above instead.
 */
static struct sk_buff *__skb_clone(struct sk_buff *n, struct sk_buff *skb)
{
#define C(x) n->x = skb->x

	n->next = n->prev = NULL;
	n->sk = NULL;
	__copy_skb_header(n, skb);

	C(len);
	C(data_len);
	C(mac_len);
	n->hdr_len = skb->nohdr ? skb_headroom(skb) : skb->hdr_len;
	n->cloned = 1;
	n->nohdr = 0;
	n->peeked = 0;
	C(pfmemalloc);
	C(pp_recycle);
	n->destructor = NULL;
	C(tail);
	C(end);
	C(head);
	C(head_frag);
	C(data);
	C(truesize);
	refcount_set(&n->users, 1);

	atomic_inc(&(skb_shinfo(skb)->dataref));
	skb->cloned = 1;

	return n;
#undef C
}

/**
 * alloc_skb_for_msg() - allocate sk_buff to wrap frag list forming a msg
 * @first: first sk_buff of the msg
 */
struct sk_buff *alloc_skb_for_msg(struct sk_buff *first)
{
	struct sk_buff *n;

	n = alloc_skb(0, GFP_ATOMIC);
	if (!n)
		return NULL;

	n->len = first->len;
	n->data_len = first->len;
	n->truesize = first->truesize;

	skb_shinfo(n)->frag_list = first;

	__copy_skb_header(n, first);
	n->destructor = NULL;

	return n;
}
EXPORT_SYMBOL_GPL(alloc_skb_for_msg);

/**
 *	skb_morph	-	morph one skb into another
 *	@dst: the skb to receive the contents
 *	@src: the skb to supply the contents
 *
 *	This is identical to skb_clone except that the target skb is
 *	supplied by the user.
 *
 *	The target skb is returned upon exit.
 */
struct sk_buff *skb_morph(struct sk_buff *dst, struct sk_buff *src)
{
	skb_release_all(dst, SKB_CONSUMED);
	return __skb_clone(dst, src);
}
EXPORT_SYMBOL_GPL(skb_morph);

int mm_account_pinned_pages(struct mmpin *mmp, size_t size)
{
	unsigned long max_pg, num_pg, new_pg, old_pg, rlim;
	struct user_struct *user;

	if (capable(CAP_IPC_LOCK) || !size)
		return 0;

	rlim = rlimit(RLIMIT_MEMLOCK);
	if (rlim == RLIM_INFINITY)
		return 0;

	num_pg = (size >> PAGE_SHIFT) + 2;	/* worst case */
	max_pg = rlim >> PAGE_SHIFT;
	user = mmp->user ? : current_user();

	old_pg = atomic_long_read(&user->locked_vm);
	do {
		new_pg = old_pg + num_pg;
		if (new_pg > max_pg)
			return -ENOBUFS;
	} while (!atomic_long_try_cmpxchg(&user->locked_vm, &old_pg, new_pg));

	if (!mmp->user) {
		mmp->user = get_uid(user);
		mmp->num_pg = num_pg;
	} else {
		mmp->num_pg += num_pg;
	}

	return 0;
}
EXPORT_SYMBOL_GPL(mm_account_pinned_pages);

void mm_unaccount_pinned_pages(struct mmpin *mmp)
{
	if (mmp->user) {
		atomic_long_sub(mmp->num_pg, &mmp->user->locked_vm);
		free_uid(mmp->user);
	}
}
EXPORT_SYMBOL_GPL(mm_unaccount_pinned_pages);

static struct ubuf_info *msg_zerocopy_alloc(struct sock *sk, size_t size)
{
	struct ubuf_info_msgzc *uarg;
	struct sk_buff *skb;

	WARN_ON_ONCE(!in_task());

	skb = sock_omalloc(sk, 0, GFP_KERNEL);
	if (!skb)
		return NULL;

	BUILD_BUG_ON(sizeof(*uarg) > sizeof(skb->cb));
	uarg = (void *)skb->cb;
	uarg->mmp.user = NULL;

	if (mm_account_pinned_pages(&uarg->mmp, size)) {
		kfree_skb(skb);
		return NULL;
	}

	uarg->ubuf.ops = &msg_zerocopy_ubuf_ops;
	uarg->id = ((u32)atomic_inc_return(&sk->sk_zckey)) - 1;
	uarg->len = 1;
	uarg->bytelen = size;
	uarg->zerocopy = 1;
	uarg->ubuf.flags = SKBFL_ZEROCOPY_FRAG | SKBFL_DONT_ORPHAN;
	refcount_set(&uarg->ubuf.refcnt, 1);
	sock_hold(sk);

	return &uarg->ubuf;
}

static inline struct sk_buff *skb_from_uarg(struct ubuf_info_msgzc *uarg)
{
	return container_of((void *)uarg, struct sk_buff, cb);
}

struct ubuf_info *msg_zerocopy_realloc(struct sock *sk, size_t size,
				       struct ubuf_info *uarg)
{
	if (uarg) {
		struct ubuf_info_msgzc *uarg_zc;
		const u32 byte_limit = 1 << 19;		/* limit to a few TSO */
		u32 bytelen, next;

		/* there might be non MSG_ZEROCOPY users */
		if (uarg->ops != &msg_zerocopy_ubuf_ops)
			return NULL;

		/* realloc only when socket is locked (TCP, UDP cork),
		 * so uarg->len and sk_zckey access is serialized
		 */
		if (!sock_owned_by_user(sk)) {
			WARN_ON_ONCE(1);
			return NULL;
		}

		uarg_zc = uarg_to_msgzc(uarg);
		bytelen = uarg_zc->bytelen + size;
		if (uarg_zc->len == USHRT_MAX - 1 || bytelen > byte_limit) {
			/* TCP can create new skb to attach new uarg */
			if (sk->sk_type == SOCK_STREAM)
				goto new_alloc;
			return NULL;
		}

		next = (u32)atomic_read(&sk->sk_zckey);
		if ((u32)(uarg_zc->id + uarg_zc->len) == next) {
			if (mm_account_pinned_pages(&uarg_zc->mmp, size))
				return NULL;
			uarg_zc->len++;
			uarg_zc->bytelen = bytelen;
			atomic_set(&sk->sk_zckey, ++next);

			/* no extra ref when appending to datagram (MSG_MORE) */
			if (sk->sk_type == SOCK_STREAM)
				net_zcopy_get(uarg);

			return uarg;
		}
	}

new_alloc:
	return msg_zerocopy_alloc(sk, size);
}
EXPORT_SYMBOL_GPL(msg_zerocopy_realloc);

static bool skb_zerocopy_notify_extend(struct sk_buff *skb, u32 lo, u16 len)
{
	struct sock_exterr_skb *serr = SKB_EXT_ERR(skb);
	u32 old_lo, old_hi;
	u64 sum_len;

	old_lo = serr->ee.ee_info;
	old_hi = serr->ee.ee_data;
	sum_len = old_hi - old_lo + 1ULL + len;

	if (sum_len >= (1ULL << 32))
		return false;

	if (lo != old_hi + 1)
		return false;

	serr->ee.ee_data += len;
	return true;
}

static void __msg_zerocopy_callback(struct ubuf_info_msgzc *uarg)
{
	struct sk_buff *tail, *skb = skb_from_uarg(uarg);
	struct sock_exterr_skb *serr;
	struct sock *sk = skb->sk;
	struct sk_buff_head *q;
	unsigned long flags;
	bool is_zerocopy;
	u32 lo, hi;
	u16 len;

	mm_unaccount_pinned_pages(&uarg->mmp);

	/* if !len, there was only 1 call, and it was aborted
	 * so do not queue a completion notification
	 */
	if (!uarg->len || sock_flag(sk, SOCK_DEAD))
		goto release;

	len = uarg->len;
	lo = uarg->id;
	hi = uarg->id + len - 1;
	is_zerocopy = uarg->zerocopy;

	serr = SKB_EXT_ERR(skb);
	memset(serr, 0, sizeof(*serr));
	serr->ee.ee_errno = 0;
	serr->ee.ee_origin = SO_EE_ORIGIN_ZEROCOPY;
	serr->ee.ee_data = hi;
	serr->ee.ee_info = lo;
	if (!is_zerocopy)
		serr->ee.ee_code |= SO_EE_CODE_ZEROCOPY_COPIED;

	q = &sk->sk_error_queue;
	spin_lock_irqsave(&q->lock, flags);
	tail = skb_peek_tail(q);
	if (!tail || SKB_EXT_ERR(tail)->ee.ee_origin != SO_EE_ORIGIN_ZEROCOPY ||
	    !skb_zerocopy_notify_extend(tail, lo, len)) {
		__skb_queue_tail(q, skb);
		skb = NULL;
	}
	spin_unlock_irqrestore(&q->lock, flags);

	sk_error_report(sk);

release:
	consume_skb(skb);
	sock_put(sk);
}

static void msg_zerocopy_complete(struct sk_buff *skb, struct ubuf_info *uarg,
				  bool success)
{
	struct ubuf_info_msgzc *uarg_zc = uarg_to_msgzc(uarg);

	uarg_zc->zerocopy = uarg_zc->zerocopy & success;

	if (refcount_dec_and_test(&uarg->refcnt))
		__msg_zerocopy_callback(uarg_zc);
}

void msg_zerocopy_put_abort(struct ubuf_info *uarg, bool have_uref)
{
	struct sock *sk = skb_from_uarg(uarg_to_msgzc(uarg))->sk;

	atomic_dec(&sk->sk_zckey);
	uarg_to_msgzc(uarg)->len--;

	if (have_uref)
		msg_zerocopy_complete(NULL, uarg, true);
}
EXPORT_SYMBOL_GPL(msg_zerocopy_put_abort);

const struct ubuf_info_ops msg_zerocopy_ubuf_ops = {
	.complete = msg_zerocopy_complete,
};
EXPORT_SYMBOL_GPL(msg_zerocopy_ubuf_ops);

int skb_zerocopy_iter_stream(struct sock *sk, struct sk_buff *skb,
			     struct msghdr *msg, int len,
			     struct ubuf_info *uarg)
{
	struct ubuf_info *orig_uarg = skb_zcopy(skb);
	int err, orig_len = skb->len;

	if (uarg->ops->link_skb) {
		err = uarg->ops->link_skb(skb, uarg);
		if (err)
			return err;
	} else {
		/* An skb can only point to one uarg. This edge case happens
		 * when TCP appends to an skb, but zerocopy_realloc triggered
		 * a new alloc.
		 */
		if (orig_uarg && uarg != orig_uarg)
			return -EEXIST;
	}

	err = __zerocopy_sg_from_iter(msg, sk, skb, &msg->msg_iter, len);
	if (err == -EFAULT || (err == -EMSGSIZE && skb->len == orig_len)) {
		struct sock *save_sk = skb->sk;

		/* Streams do not free skb on error. Reset to prev state. */
		iov_iter_revert(&msg->msg_iter, skb->len - orig_len);
		skb->sk = sk;
		___pskb_trim(skb, orig_len);
		skb->sk = save_sk;
		return err;
	}

	if (!uarg->ops->link_skb)
		skb_zcopy_set(skb, uarg, NULL);
	return skb->len - orig_len;
}
EXPORT_SYMBOL_GPL(skb_zerocopy_iter_stream);

void __skb_zcopy_downgrade_managed(struct sk_buff *skb)
{
	int i;

	skb_shinfo(skb)->flags &= ~SKBFL_MANAGED_FRAG_REFS;
	for (i = 0; i < skb_shinfo(skb)->nr_frags; i++)
		skb_frag_ref(skb, i);
}
EXPORT_SYMBOL_GPL(__skb_zcopy_downgrade_managed);

static int skb_zerocopy_clone(struct sk_buff *nskb, struct sk_buff *orig,
			      gfp_t gfp_mask)
{
	if (skb_zcopy(orig)) {
		if (skb_zcopy(nskb)) {
			/* !gfp_mask callers are verified to !skb_zcopy(nskb) */
			if (!gfp_mask) {
				WARN_ON_ONCE(1);
				return -ENOMEM;
			}
			if (skb_uarg(nskb) == skb_uarg(orig))
				return 0;
			if (skb_copy_ubufs(nskb, GFP_ATOMIC))
				return -EIO;
		}
		skb_zcopy_set(nskb, skb_uarg(orig), NULL);
	}
	return 0;
}

/**
 *	skb_copy_ubufs	-	copy userspace skb frags buffers to kernel
 *	@skb: the skb to modify
 *	@gfp_mask: allocation priority
 *
 *	This must be called on skb with SKBFL_ZEROCOPY_ENABLE.
 *	It will copy all frags into kernel and drop the reference
 *	to userspace pages.
 *
 *	If this function is called from an interrupt gfp_mask() must be
 *	%GFP_ATOMIC.
 *
 *	Returns 0 on success or a negative error code on failure
 *	to allocate kernel memory to copy to.
 */
int skb_copy_ubufs(struct sk_buff *skb, gfp_t gfp_mask)
{
	int num_frags = skb_shinfo(skb)->nr_frags;
	struct page *page, *head = NULL;
	int i, order, psize, new_frags;
	u32 d_off;

	if (skb_shared(skb) || skb_unclone(skb, gfp_mask))
		return -EINVAL;

	if (!num_frags)
		goto release;

	/* We might have to allocate high order pages, so compute what minimum
	 * page order is needed.
	 */
	order = 0;
	while ((PAGE_SIZE << order) * MAX_SKB_FRAGS < __skb_pagelen(skb))
		order++;
	psize = (PAGE_SIZE << order);

	new_frags = (__skb_pagelen(skb) + psize - 1) >> (PAGE_SHIFT + order);
	for (i = 0; i < new_frags; i++) {
		page = alloc_pages(gfp_mask | __GFP_COMP, order);
		if (!page) {
			while (head) {
				struct page *next = (struct page *)page_private(head);
				put_page(head);
				head = next;
			}
			return -ENOMEM;
		}
		set_page_private(page, (unsigned long)head);
		head = page;
	}

	page = head;
	d_off = 0;
	for (i = 0; i < num_frags; i++) {
		skb_frag_t *f = &skb_shinfo(skb)->frags[i];
		u32 p_off, p_len, copied;
		struct page *p;
		u8 *vaddr;

		skb_frag_foreach_page(f, skb_frag_off(f), skb_frag_size(f),
				      p, p_off, p_len, copied) {
			u32 copy, done = 0;
			vaddr = kmap_atomic(p);

			while (done < p_len) {
				if (d_off == psize) {
					d_off = 0;
					page = (struct page *)page_private(page);
				}
				copy = min_t(u32, psize - d_off, p_len - done);
				memcpy(page_address(page) + d_off,
				       vaddr + p_off + done, copy);
				done += copy;
				d_off += copy;
			}
			kunmap_atomic(vaddr);
		}
	}

	/* skb frags release userspace buffers */
	for (i = 0; i < num_frags; i++)
		skb_frag_unref(skb, i);

	/* skb frags point to kernel buffers */
	for (i = 0; i < new_frags - 1; i++) {
		__skb_fill_netmem_desc(skb, i, page_to_netmem(head), 0, psize);
		head = (struct page *)page_private(head);
	}
	__skb_fill_netmem_desc(skb, new_frags - 1, page_to_netmem(head), 0,
			       d_off);
	skb_shinfo(skb)->nr_frags = new_frags;

release:
	skb_zcopy_clear(skb, false);
	return 0;
}
EXPORT_SYMBOL_GPL(skb_copy_ubufs);

/**
 *	skb_clone	-	duplicate an sk_buff
 *	@skb: buffer to clone
 *	@gfp_mask: allocation priority
 *
 *	Duplicate an &sk_buff. The new one is not owned by a socket. Both
 *	copies share the same packet data but not structure. The new
 *	buffer has a reference count of 1. If the allocation fails the
 *	function returns %NULL otherwise the new buffer is returned.
 *
 *	If this function is called from an interrupt gfp_mask() must be
 *	%GFP_ATOMIC.
 */

struct sk_buff *skb_clone(struct sk_buff *skb, gfp_t gfp_mask)
{
	struct sk_buff_fclones *fclones = container_of(skb,
						       struct sk_buff_fclones,
						       skb1);
	struct sk_buff *n;

	if (skb_orphan_frags(skb, gfp_mask))
		return NULL;

	if (skb->fclone == SKB_FCLONE_ORIG &&
	    refcount_read(&fclones->fclone_ref) == 1) {
		n = &fclones->skb2;
		refcount_set(&fclones->fclone_ref, 2);
		n->fclone = SKB_FCLONE_CLONE;
	} else {
		if (skb_pfmemalloc(skb))
			gfp_mask |= __GFP_MEMALLOC;

		n = kmem_cache_alloc(net_hotdata.skbuff_cache, gfp_mask);
		if (!n)
			return NULL;

		n->fclone = SKB_FCLONE_UNAVAILABLE;
	}

	return __skb_clone(n, skb);
}
EXPORT_SYMBOL(skb_clone);

void skb_headers_offset_update(struct sk_buff *skb, int off)
{
	/* Only adjust this if it actually is csum_start rather than csum */
	if (skb->ip_summed == CHECKSUM_PARTIAL)
		skb->csum_start += off;
	/* {transport,network,mac}_header and tail are relative to skb->head */
	skb->transport_header += off;
	skb->network_header   += off;
	if (skb_mac_header_was_set(skb))
		skb->mac_header += off;
	skb->inner_transport_header += off;
	skb->inner_network_header += off;
	skb->inner_mac_header += off;
}
EXPORT_SYMBOL(skb_headers_offset_update);

void skb_copy_header(struct sk_buff *new, const struct sk_buff *old)
{
	__copy_skb_header(new, old);

	skb_shinfo(new)->gso_size = skb_shinfo(old)->gso_size;
	skb_shinfo(new)->gso_segs = skb_shinfo(old)->gso_segs;
	skb_shinfo(new)->gso_type = skb_shinfo(old)->gso_type;
}
EXPORT_SYMBOL(skb_copy_header);

static inline int skb_alloc_rx_flag(const struct sk_buff *skb)
{
	if (skb_pfmemalloc(skb))
		return SKB_ALLOC_RX;
	return 0;
}

/**
 *	skb_copy	-	create private copy of an sk_buff
 *	@skb: buffer to copy
 *	@gfp_mask: allocation priority
 *
 *	Make a copy of both an &sk_buff and its data. This is used when the
 *	caller wishes to modify the data and needs a private copy of the
 *	data to alter. Returns %NULL on failure or the pointer to the buffer
 *	on success. The returned buffer has a reference count of 1.
 *
 *	As by-product this function converts non-linear &sk_buff to linear
 *	one, so that &sk_buff becomes completely private and caller is allowed
 *	to modify all the data of returned buffer. This means that this
 *	function is not recommended for use in circumstances when only
 *	header is going to be modified. Use pskb_copy() instead.
 */

struct sk_buff *skb_copy(const struct sk_buff *skb, gfp_t gfp_mask)
{
	struct sk_buff *n;
	unsigned int size;
	int headerlen;
<<<<<<< HEAD

	if (WARN_ON_ONCE(skb_shinfo(skb)->gso_type & SKB_GSO_FRAGLIST))
		return NULL;

=======

	if (WARN_ON_ONCE(skb_shinfo(skb)->gso_type & SKB_GSO_FRAGLIST))
		return NULL;

>>>>>>> 0c383648
	headerlen = skb_headroom(skb);
	size = skb_end_offset(skb) + skb->data_len;
	n = __alloc_skb(size, gfp_mask,
			skb_alloc_rx_flag(skb), NUMA_NO_NODE);
	if (!n)
		return NULL;

	/* Set the data pointer */
	skb_reserve(n, headerlen);
	/* Set the tail pointer and length */
	skb_put(n, skb->len);

	BUG_ON(skb_copy_bits(skb, -headerlen, n->head, headerlen + skb->len));

	skb_copy_header(n, skb);
	return n;
}
EXPORT_SYMBOL(skb_copy);

/**
 *	__pskb_copy_fclone	-  create copy of an sk_buff with private head.
 *	@skb: buffer to copy
 *	@headroom: headroom of new skb
 *	@gfp_mask: allocation priority
 *	@fclone: if true allocate the copy of the skb from the fclone
 *	cache instead of the head cache; it is recommended to set this
 *	to true for the cases where the copy will likely be cloned
 *
 *	Make a copy of both an &sk_buff and part of its data, located
 *	in header. Fragmented data remain shared. This is used when
 *	the caller wishes to modify only header of &sk_buff and needs
 *	private copy of the header to alter. Returns %NULL on failure
 *	or the pointer to the buffer on success.
 *	The returned buffer has a reference count of 1.
 */

struct sk_buff *__pskb_copy_fclone(struct sk_buff *skb, int headroom,
				   gfp_t gfp_mask, bool fclone)
{
	unsigned int size = skb_headlen(skb) + headroom;
	int flags = skb_alloc_rx_flag(skb) | (fclone ? SKB_ALLOC_FCLONE : 0);
	struct sk_buff *n = __alloc_skb(size, gfp_mask, flags, NUMA_NO_NODE);

	if (!n)
		goto out;

	/* Set the data pointer */
	skb_reserve(n, headroom);
	/* Set the tail pointer and length */
	skb_put(n, skb_headlen(skb));
	/* Copy the bytes */
	skb_copy_from_linear_data(skb, n->data, n->len);

	n->truesize += skb->data_len;
	n->data_len  = skb->data_len;
	n->len	     = skb->len;

	if (skb_shinfo(skb)->nr_frags) {
		int i;

		if (skb_orphan_frags(skb, gfp_mask) ||
		    skb_zerocopy_clone(n, skb, gfp_mask)) {
			kfree_skb(n);
			n = NULL;
			goto out;
		}
		for (i = 0; i < skb_shinfo(skb)->nr_frags; i++) {
			skb_shinfo(n)->frags[i] = skb_shinfo(skb)->frags[i];
			skb_frag_ref(skb, i);
		}
		skb_shinfo(n)->nr_frags = i;
	}

	if (skb_has_frag_list(skb)) {
		skb_shinfo(n)->frag_list = skb_shinfo(skb)->frag_list;
		skb_clone_fraglist(n);
	}

	skb_copy_header(n, skb);
out:
	return n;
}
EXPORT_SYMBOL(__pskb_copy_fclone);

/**
 *	pskb_expand_head - reallocate header of &sk_buff
 *	@skb: buffer to reallocate
 *	@nhead: room to add at head
 *	@ntail: room to add at tail
 *	@gfp_mask: allocation priority
 *
 *	Expands (or creates identical copy, if @nhead and @ntail are zero)
 *	header of @skb. &sk_buff itself is not changed. &sk_buff MUST have
 *	reference count of 1. Returns zero in the case of success or error,
 *	if expansion failed. In the last case, &sk_buff is not changed.
 *
 *	All the pointers pointing into skb header may change and must be
 *	reloaded after call to this function.
 */

int pskb_expand_head(struct sk_buff *skb, int nhead, int ntail,
		     gfp_t gfp_mask)
{
	unsigned int osize = skb_end_offset(skb);
	unsigned int size = osize + nhead + ntail;
	long off;
	u8 *data;
	int i;

	BUG_ON(nhead < 0);

	BUG_ON(skb_shared(skb));

	skb_zcopy_downgrade_managed(skb);

	if (skb_pfmemalloc(skb))
		gfp_mask |= __GFP_MEMALLOC;

	data = kmalloc_reserve(&size, gfp_mask, NUMA_NO_NODE, NULL);
	if (!data)
		goto nodata;
	size = SKB_WITH_OVERHEAD(size);

	/* Copy only real data... and, alas, header. This should be
	 * optimized for the cases when header is void.
	 */
	memcpy(data + nhead, skb->head, skb_tail_pointer(skb) - skb->head);

	memcpy((struct skb_shared_info *)(data + size),
	       skb_shinfo(skb),
	       offsetof(struct skb_shared_info, frags[skb_shinfo(skb)->nr_frags]));

	/*
	 * if shinfo is shared we must drop the old head gracefully, but if it
	 * is not we can just drop the old head and let the existing refcount
	 * be since all we did is relocate the values
	 */
	if (skb_cloned(skb)) {
		if (skb_orphan_frags(skb, gfp_mask))
			goto nofrags;
		if (skb_zcopy(skb))
			refcount_inc(&skb_uarg(skb)->refcnt);
		for (i = 0; i < skb_shinfo(skb)->nr_frags; i++)
			skb_frag_ref(skb, i);

		if (skb_has_frag_list(skb))
			skb_clone_fraglist(skb);

		skb_release_data(skb, SKB_CONSUMED);
	} else {
		skb_free_head(skb);
	}
	off = (data + nhead) - skb->head;

	skb->head     = data;
	skb->head_frag = 0;
	skb->data    += off;

	skb_set_end_offset(skb, size);
#ifdef NET_SKBUFF_DATA_USES_OFFSET
	off           = nhead;
#endif
	skb->tail	      += off;
	skb_headers_offset_update(skb, nhead);
	skb->cloned   = 0;
	skb->hdr_len  = 0;
	skb->nohdr    = 0;
	atomic_set(&skb_shinfo(skb)->dataref, 1);

	skb_metadata_clear(skb);

	/* It is not generally safe to change skb->truesize.
	 * For the moment, we really care of rx path, or
	 * when skb is orphaned (not attached to a socket).
	 */
	if (!skb->sk || skb->destructor == sock_edemux)
		skb->truesize += size - osize;

	return 0;

nofrags:
	skb_kfree_head(data, size);
nodata:
	return -ENOMEM;
}
EXPORT_SYMBOL(pskb_expand_head);

/* Make private copy of skb with writable head and some headroom */

struct sk_buff *skb_realloc_headroom(struct sk_buff *skb, unsigned int headroom)
{
	struct sk_buff *skb2;
	int delta = headroom - skb_headroom(skb);

	if (delta <= 0)
		skb2 = pskb_copy(skb, GFP_ATOMIC);
	else {
		skb2 = skb_clone(skb, GFP_ATOMIC);
		if (skb2 && pskb_expand_head(skb2, SKB_DATA_ALIGN(delta), 0,
					     GFP_ATOMIC)) {
			kfree_skb(skb2);
			skb2 = NULL;
		}
	}
	return skb2;
}
EXPORT_SYMBOL(skb_realloc_headroom);

/* Note: We plan to rework this in linux-6.4 */
int __skb_unclone_keeptruesize(struct sk_buff *skb, gfp_t pri)
{
	unsigned int saved_end_offset, saved_truesize;
	struct skb_shared_info *shinfo;
	int res;

	saved_end_offset = skb_end_offset(skb);
	saved_truesize = skb->truesize;

	res = pskb_expand_head(skb, 0, 0, pri);
	if (res)
		return res;

	skb->truesize = saved_truesize;

	if (likely(skb_end_offset(skb) == saved_end_offset))
		return 0;

	/* We can not change skb->end if the original or new value
	 * is SKB_SMALL_HEAD_HEADROOM, as it might break skb_kfree_head().
	 */
	if (saved_end_offset == SKB_SMALL_HEAD_HEADROOM ||
	    skb_end_offset(skb) == SKB_SMALL_HEAD_HEADROOM) {
		/* We think this path should not be taken.
		 * Add a temporary trace to warn us just in case.
		 */
		pr_err_once("__skb_unclone_keeptruesize() skb_end_offset() %u -> %u\n",
			    saved_end_offset, skb_end_offset(skb));
		WARN_ON_ONCE(1);
		return 0;
	}

	shinfo = skb_shinfo(skb);

	/* We are about to change back skb->end,
	 * we need to move skb_shinfo() to its new location.
	 */
	memmove(skb->head + saved_end_offset,
		shinfo,
		offsetof(struct skb_shared_info, frags[shinfo->nr_frags]));

	skb_set_end_offset(skb, saved_end_offset);

	return 0;
}

/**
 *	skb_expand_head - reallocate header of &sk_buff
 *	@skb: buffer to reallocate
 *	@headroom: needed headroom
 *
 *	Unlike skb_realloc_headroom, this one does not allocate a new skb
 *	if possible; copies skb->sk to new skb as needed
 *	and frees original skb in case of failures.
 *
 *	It expect increased headroom and generates warning otherwise.
 */

struct sk_buff *skb_expand_head(struct sk_buff *skb, unsigned int headroom)
{
	int delta = headroom - skb_headroom(skb);
	int osize = skb_end_offset(skb);
	struct sock *sk = skb->sk;

	if (WARN_ONCE(delta <= 0,
		      "%s is expecting an increase in the headroom", __func__))
		return skb;

	delta = SKB_DATA_ALIGN(delta);
	/* pskb_expand_head() might crash, if skb is shared. */
	if (skb_shared(skb) || !is_skb_wmem(skb)) {
		struct sk_buff *nskb = skb_clone(skb, GFP_ATOMIC);

		if (unlikely(!nskb))
			goto fail;

		if (sk)
			skb_set_owner_w(nskb, sk);
		consume_skb(skb);
		skb = nskb;
	}
	if (pskb_expand_head(skb, delta, 0, GFP_ATOMIC))
		goto fail;

	if (sk && is_skb_wmem(skb)) {
		delta = skb_end_offset(skb) - osize;
		refcount_add(delta, &sk->sk_wmem_alloc);
		skb->truesize += delta;
	}
	return skb;

fail:
	kfree_skb(skb);
	return NULL;
}
EXPORT_SYMBOL(skb_expand_head);

/**
 *	skb_copy_expand	-	copy and expand sk_buff
 *	@skb: buffer to copy
 *	@newheadroom: new free bytes at head
 *	@newtailroom: new free bytes at tail
 *	@gfp_mask: allocation priority
 *
 *	Make a copy of both an &sk_buff and its data and while doing so
 *	allocate additional space.
 *
 *	This is used when the caller wishes to modify the data and needs a
 *	private copy of the data to alter as well as more space for new fields.
 *	Returns %NULL on failure or the pointer to the buffer
 *	on success. The returned buffer has a reference count of 1.
 *
 *	You must pass %GFP_ATOMIC as the allocation priority if this function
 *	is called from an interrupt.
 */
struct sk_buff *skb_copy_expand(const struct sk_buff *skb,
				int newheadroom, int newtailroom,
				gfp_t gfp_mask)
{
	/*
	 *	Allocate the copy buffer
	 */
	int head_copy_len, head_copy_off;
	struct sk_buff *n;
	int oldheadroom;
<<<<<<< HEAD

	if (WARN_ON_ONCE(skb_shinfo(skb)->gso_type & SKB_GSO_FRAGLIST))
		return NULL;

=======

	if (WARN_ON_ONCE(skb_shinfo(skb)->gso_type & SKB_GSO_FRAGLIST))
		return NULL;

>>>>>>> 0c383648
	oldheadroom = skb_headroom(skb);
	n = __alloc_skb(newheadroom + skb->len + newtailroom,
			gfp_mask, skb_alloc_rx_flag(skb),
			NUMA_NO_NODE);
	if (!n)
		return NULL;

	skb_reserve(n, newheadroom);

	/* Set the tail pointer and length */
	skb_put(n, skb->len);

	head_copy_len = oldheadroom;
	head_copy_off = 0;
	if (newheadroom <= head_copy_len)
		head_copy_len = newheadroom;
	else
		head_copy_off = newheadroom - head_copy_len;

	/* Copy the linear header and data. */
	BUG_ON(skb_copy_bits(skb, -head_copy_len, n->head + head_copy_off,
			     skb->len + head_copy_len));

	skb_copy_header(n, skb);

	skb_headers_offset_update(n, newheadroom - oldheadroom);

	return n;
}
EXPORT_SYMBOL(skb_copy_expand);

/**
 *	__skb_pad		-	zero pad the tail of an skb
 *	@skb: buffer to pad
 *	@pad: space to pad
 *	@free_on_error: free buffer on error
 *
 *	Ensure that a buffer is followed by a padding area that is zero
 *	filled. Used by network drivers which may DMA or transfer data
 *	beyond the buffer end onto the wire.
 *
 *	May return error in out of memory cases. The skb is freed on error
 *	if @free_on_error is true.
 */

int __skb_pad(struct sk_buff *skb, int pad, bool free_on_error)
{
	int err;
	int ntail;

	/* If the skbuff is non linear tailroom is always zero.. */
	if (!skb_cloned(skb) && skb_tailroom(skb) >= pad) {
		memset(skb->data+skb->len, 0, pad);
		return 0;
	}

	ntail = skb->data_len + pad - (skb->end - skb->tail);
	if (likely(skb_cloned(skb) || ntail > 0)) {
		err = pskb_expand_head(skb, 0, ntail, GFP_ATOMIC);
		if (unlikely(err))
			goto free_skb;
	}

	/* FIXME: The use of this function with non-linear skb's really needs
	 * to be audited.
	 */
	err = skb_linearize(skb);
	if (unlikely(err))
		goto free_skb;

	memset(skb->data + skb->len, 0, pad);
	return 0;

free_skb:
	if (free_on_error)
		kfree_skb(skb);
	return err;
}
EXPORT_SYMBOL(__skb_pad);

/**
 *	pskb_put - add data to the tail of a potentially fragmented buffer
 *	@skb: start of the buffer to use
 *	@tail: tail fragment of the buffer to use
 *	@len: amount of data to add
 *
 *	This function extends the used data area of the potentially
 *	fragmented buffer. @tail must be the last fragment of @skb -- or
 *	@skb itself. If this would exceed the total buffer size the kernel
 *	will panic. A pointer to the first byte of the extra data is
 *	returned.
 */

void *pskb_put(struct sk_buff *skb, struct sk_buff *tail, int len)
{
	if (tail != skb) {
		skb->data_len += len;
		skb->len += len;
	}
	return skb_put(tail, len);
}
EXPORT_SYMBOL_GPL(pskb_put);

/**
 *	skb_put - add data to a buffer
 *	@skb: buffer to use
 *	@len: amount of data to add
 *
 *	This function extends the used data area of the buffer. If this would
 *	exceed the total buffer size the kernel will panic. A pointer to the
 *	first byte of the extra data is returned.
 */
void *skb_put(struct sk_buff *skb, unsigned int len)
{
	void *tmp = skb_tail_pointer(skb);
	SKB_LINEAR_ASSERT(skb);
	skb->tail += len;
	skb->len  += len;
	if (unlikely(skb->tail > skb->end))
		skb_over_panic(skb, len, __builtin_return_address(0));
	return tmp;
}
EXPORT_SYMBOL(skb_put);

/**
 *	skb_push - add data to the start of a buffer
 *	@skb: buffer to use
 *	@len: amount of data to add
 *
 *	This function extends the used data area of the buffer at the buffer
 *	start. If this would exceed the total buffer headroom the kernel will
 *	panic. A pointer to the first byte of the extra data is returned.
 */
void *skb_push(struct sk_buff *skb, unsigned int len)
{
	skb->data -= len;
	skb->len  += len;
	if (unlikely(skb->data < skb->head))
		skb_under_panic(skb, len, __builtin_return_address(0));
	return skb->data;
}
EXPORT_SYMBOL(skb_push);

/**
 *	skb_pull - remove data from the start of a buffer
 *	@skb: buffer to use
 *	@len: amount of data to remove
 *
 *	This function removes data from the start of a buffer, returning
 *	the memory to the headroom. A pointer to the next data in the buffer
 *	is returned. Once the data has been pulled future pushes will overwrite
 *	the old data.
 */
void *skb_pull(struct sk_buff *skb, unsigned int len)
{
	return skb_pull_inline(skb, len);
}
EXPORT_SYMBOL(skb_pull);

/**
 *	skb_pull_data - remove data from the start of a buffer returning its
 *	original position.
 *	@skb: buffer to use
 *	@len: amount of data to remove
 *
 *	This function removes data from the start of a buffer, returning
 *	the memory to the headroom. A pointer to the original data in the buffer
 *	is returned after checking if there is enough data to pull. Once the
 *	data has been pulled future pushes will overwrite the old data.
 */
void *skb_pull_data(struct sk_buff *skb, size_t len)
{
	void *data = skb->data;

	if (skb->len < len)
		return NULL;

	skb_pull(skb, len);

	return data;
}
EXPORT_SYMBOL(skb_pull_data);

/**
 *	skb_trim - remove end from a buffer
 *	@skb: buffer to alter
 *	@len: new length
 *
 *	Cut the length of a buffer down by removing data from the tail. If
 *	the buffer is already under the length specified it is not modified.
 *	The skb must be linear.
 */
void skb_trim(struct sk_buff *skb, unsigned int len)
{
	if (skb->len > len)
		__skb_trim(skb, len);
}
EXPORT_SYMBOL(skb_trim);

/* Trims skb to length len. It can change skb pointers.
 */

int ___pskb_trim(struct sk_buff *skb, unsigned int len)
{
	struct sk_buff **fragp;
	struct sk_buff *frag;
	int offset = skb_headlen(skb);
	int nfrags = skb_shinfo(skb)->nr_frags;
	int i;
	int err;

	if (skb_cloned(skb) &&
	    unlikely((err = pskb_expand_head(skb, 0, 0, GFP_ATOMIC))))
		return err;

	i = 0;
	if (offset >= len)
		goto drop_pages;

	for (; i < nfrags; i++) {
		int end = offset + skb_frag_size(&skb_shinfo(skb)->frags[i]);

		if (end < len) {
			offset = end;
			continue;
		}

		skb_frag_size_set(&skb_shinfo(skb)->frags[i++], len - offset);

drop_pages:
		skb_shinfo(skb)->nr_frags = i;

		for (; i < nfrags; i++)
			skb_frag_unref(skb, i);

		if (skb_has_frag_list(skb))
			skb_drop_fraglist(skb);
		goto done;
	}

	for (fragp = &skb_shinfo(skb)->frag_list; (frag = *fragp);
	     fragp = &frag->next) {
		int end = offset + frag->len;

		if (skb_shared(frag)) {
			struct sk_buff *nfrag;

			nfrag = skb_clone(frag, GFP_ATOMIC);
			if (unlikely(!nfrag))
				return -ENOMEM;

			nfrag->next = frag->next;
			consume_skb(frag);
			frag = nfrag;
			*fragp = frag;
		}

		if (end < len) {
			offset = end;
			continue;
		}

		if (end > len &&
		    unlikely((err = pskb_trim(frag, len - offset))))
			return err;

		if (frag->next)
			skb_drop_list(&frag->next);
		break;
	}

done:
	if (len > skb_headlen(skb)) {
		skb->data_len -= skb->len - len;
		skb->len       = len;
	} else {
		skb->len       = len;
		skb->data_len  = 0;
		skb_set_tail_pointer(skb, len);
	}

	if (!skb->sk || skb->destructor == sock_edemux)
		skb_condense(skb);
	return 0;
}
EXPORT_SYMBOL(___pskb_trim);

/* Note : use pskb_trim_rcsum() instead of calling this directly
 */
int pskb_trim_rcsum_slow(struct sk_buff *skb, unsigned int len)
{
	if (skb->ip_summed == CHECKSUM_COMPLETE) {
		int delta = skb->len - len;

		skb->csum = csum_block_sub(skb->csum,
					   skb_checksum(skb, len, delta, 0),
					   len);
	} else if (skb->ip_summed == CHECKSUM_PARTIAL) {
		int hdlen = (len > skb_headlen(skb)) ? skb_headlen(skb) : len;
		int offset = skb_checksum_start_offset(skb) + skb->csum_offset;

		if (offset + sizeof(__sum16) > hdlen)
			return -EINVAL;
	}
	return __pskb_trim(skb, len);
}
EXPORT_SYMBOL(pskb_trim_rcsum_slow);

/**
 *	__pskb_pull_tail - advance tail of skb header
 *	@skb: buffer to reallocate
 *	@delta: number of bytes to advance tail
 *
 *	The function makes a sense only on a fragmented &sk_buff,
 *	it expands header moving its tail forward and copying necessary
 *	data from fragmented part.
 *
 *	&sk_buff MUST have reference count of 1.
 *
 *	Returns %NULL (and &sk_buff does not change) if pull failed
 *	or value of new tail of skb in the case of success.
 *
 *	All the pointers pointing into skb header may change and must be
 *	reloaded after call to this function.
 */

/* Moves tail of skb head forward, copying data from fragmented part,
 * when it is necessary.
 * 1. It may fail due to malloc failure.
 * 2. It may change skb pointers.
 *
 * It is pretty complicated. Luckily, it is called only in exceptional cases.
 */
void *__pskb_pull_tail(struct sk_buff *skb, int delta)
{
	/* If skb has not enough free space at tail, get new one
	 * plus 128 bytes for future expansions. If we have enough
	 * room at tail, reallocate without expansion only if skb is cloned.
	 */
	int i, k, eat = (skb->tail + delta) - skb->end;

	if (eat > 0 || skb_cloned(skb)) {
		if (pskb_expand_head(skb, 0, eat > 0 ? eat + 128 : 0,
				     GFP_ATOMIC))
			return NULL;
	}

	BUG_ON(skb_copy_bits(skb, skb_headlen(skb),
			     skb_tail_pointer(skb), delta));

	/* Optimization: no fragments, no reasons to preestimate
	 * size of pulled pages. Superb.
	 */
	if (!skb_has_frag_list(skb))
		goto pull_pages;

	/* Estimate size of pulled pages. */
	eat = delta;
	for (i = 0; i < skb_shinfo(skb)->nr_frags; i++) {
		int size = skb_frag_size(&skb_shinfo(skb)->frags[i]);

		if (size >= eat)
			goto pull_pages;
		eat -= size;
	}

	/* If we need update frag list, we are in troubles.
	 * Certainly, it is possible to add an offset to skb data,
	 * but taking into account that pulling is expected to
	 * be very rare operation, it is worth to fight against
	 * further bloating skb head and crucify ourselves here instead.
	 * Pure masohism, indeed. 8)8)
	 */
	if (eat) {
		struct sk_buff *list = skb_shinfo(skb)->frag_list;
		struct sk_buff *clone = NULL;
		struct sk_buff *insp = NULL;

		do {
			if (list->len <= eat) {
				/* Eaten as whole. */
				eat -= list->len;
				list = list->next;
				insp = list;
			} else {
				/* Eaten partially. */
				if (skb_is_gso(skb) && !list->head_frag &&
				    skb_headlen(list))
					skb_shinfo(skb)->gso_type |= SKB_GSO_DODGY;

				if (skb_shared(list)) {
					/* Sucks! We need to fork list. :-( */
					clone = skb_clone(list, GFP_ATOMIC);
					if (!clone)
						return NULL;
					insp = list->next;
					list = clone;
				} else {
					/* This may be pulled without
					 * problems. */
					insp = list;
				}
				if (!pskb_pull(list, eat)) {
					kfree_skb(clone);
					return NULL;
				}
				break;
			}
		} while (eat);

		/* Free pulled out fragments. */
		while ((list = skb_shinfo(skb)->frag_list) != insp) {
			skb_shinfo(skb)->frag_list = list->next;
			consume_skb(list);
		}
		/* And insert new clone at head. */
		if (clone) {
			clone->next = list;
			skb_shinfo(skb)->frag_list = clone;
		}
	}
	/* Success! Now we may commit changes to skb data. */

pull_pages:
	eat = delta;
	k = 0;
	for (i = 0; i < skb_shinfo(skb)->nr_frags; i++) {
		int size = skb_frag_size(&skb_shinfo(skb)->frags[i]);

		if (size <= eat) {
			skb_frag_unref(skb, i);
			eat -= size;
		} else {
			skb_frag_t *frag = &skb_shinfo(skb)->frags[k];

			*frag = skb_shinfo(skb)->frags[i];
			if (eat) {
				skb_frag_off_add(frag, eat);
				skb_frag_size_sub(frag, eat);
				if (!i)
					goto end;
				eat = 0;
			}
			k++;
		}
	}
	skb_shinfo(skb)->nr_frags = k;

end:
	skb->tail     += delta;
	skb->data_len -= delta;

	if (!skb->data_len)
		skb_zcopy_clear(skb, false);

	return skb_tail_pointer(skb);
}
EXPORT_SYMBOL(__pskb_pull_tail);

/**
 *	skb_copy_bits - copy bits from skb to kernel buffer
 *	@skb: source skb
 *	@offset: offset in source
 *	@to: destination buffer
 *	@len: number of bytes to copy
 *
 *	Copy the specified number of bytes from the source skb to the
 *	destination buffer.
 *
 *	CAUTION ! :
 *		If its prototype is ever changed,
 *		check arch/{*}/net/{*}.S files,
 *		since it is called from BPF assembly code.
 */
int skb_copy_bits(const struct sk_buff *skb, int offset, void *to, int len)
{
	int start = skb_headlen(skb);
	struct sk_buff *frag_iter;
	int i, copy;

	if (offset > (int)skb->len - len)
		goto fault;

	/* Copy header. */
	if ((copy = start - offset) > 0) {
		if (copy > len)
			copy = len;
		skb_copy_from_linear_data_offset(skb, offset, to, copy);
		if ((len -= copy) == 0)
			return 0;
		offset += copy;
		to     += copy;
	}

	for (i = 0; i < skb_shinfo(skb)->nr_frags; i++) {
		int end;
		skb_frag_t *f = &skb_shinfo(skb)->frags[i];

		WARN_ON(start > offset + len);

		end = start + skb_frag_size(f);
		if ((copy = end - offset) > 0) {
			u32 p_off, p_len, copied;
			struct page *p;
			u8 *vaddr;

			if (copy > len)
				copy = len;

			skb_frag_foreach_page(f,
					      skb_frag_off(f) + offset - start,
					      copy, p, p_off, p_len, copied) {
				vaddr = kmap_atomic(p);
				memcpy(to + copied, vaddr + p_off, p_len);
				kunmap_atomic(vaddr);
			}

			if ((len -= copy) == 0)
				return 0;
			offset += copy;
			to     += copy;
		}
		start = end;
	}

	skb_walk_frags(skb, frag_iter) {
		int end;

		WARN_ON(start > offset + len);

		end = start + frag_iter->len;
		if ((copy = end - offset) > 0) {
			if (copy > len)
				copy = len;
			if (skb_copy_bits(frag_iter, offset - start, to, copy))
				goto fault;
			if ((len -= copy) == 0)
				return 0;
			offset += copy;
			to     += copy;
		}
		start = end;
	}

	if (!len)
		return 0;

fault:
	return -EFAULT;
}
EXPORT_SYMBOL(skb_copy_bits);

/*
 * Callback from splice_to_pipe(), if we need to release some pages
 * at the end of the spd in case we error'ed out in filling the pipe.
 */
static void sock_spd_release(struct splice_pipe_desc *spd, unsigned int i)
{
	put_page(spd->pages[i]);
}

static struct page *linear_to_page(struct page *page, unsigned int *len,
				   unsigned int *offset,
				   struct sock *sk)
{
	struct page_frag *pfrag = sk_page_frag(sk);

	if (!sk_page_frag_refill(sk, pfrag))
		return NULL;

	*len = min_t(unsigned int, *len, pfrag->size - pfrag->offset);

	memcpy(page_address(pfrag->page) + pfrag->offset,
	       page_address(page) + *offset, *len);
	*offset = pfrag->offset;
	pfrag->offset += *len;

	return pfrag->page;
}

static bool spd_can_coalesce(const struct splice_pipe_desc *spd,
			     struct page *page,
			     unsigned int offset)
{
	return	spd->nr_pages &&
		spd->pages[spd->nr_pages - 1] == page &&
		(spd->partial[spd->nr_pages - 1].offset +
		 spd->partial[spd->nr_pages - 1].len == offset);
}

/*
 * Fill page/offset/length into spd, if it can hold more pages.
 */
static bool spd_fill_page(struct splice_pipe_desc *spd,
			  struct pipe_inode_info *pipe, struct page *page,
			  unsigned int *len, unsigned int offset,
			  bool linear,
			  struct sock *sk)
{
	if (unlikely(spd->nr_pages == MAX_SKB_FRAGS))
		return true;

	if (linear) {
		page = linear_to_page(page, len, &offset, sk);
		if (!page)
			return true;
	}
	if (spd_can_coalesce(spd, page, offset)) {
		spd->partial[spd->nr_pages - 1].len += *len;
		return false;
	}
	get_page(page);
	spd->pages[spd->nr_pages] = page;
	spd->partial[spd->nr_pages].len = *len;
	spd->partial[spd->nr_pages].offset = offset;
	spd->nr_pages++;

	return false;
}

static bool __splice_segment(struct page *page, unsigned int poff,
			     unsigned int plen, unsigned int *off,
			     unsigned int *len,
			     struct splice_pipe_desc *spd, bool linear,
			     struct sock *sk,
			     struct pipe_inode_info *pipe)
{
	if (!*len)
		return true;

	/* skip this segment if already processed */
	if (*off >= plen) {
		*off -= plen;
		return false;
	}

	/* ignore any bits we already processed */
	poff += *off;
	plen -= *off;
	*off = 0;

	do {
		unsigned int flen = min(*len, plen);

		if (spd_fill_page(spd, pipe, page, &flen, poff,
				  linear, sk))
			return true;
		poff += flen;
		plen -= flen;
		*len -= flen;
	} while (*len && plen);

	return false;
}

/*
 * Map linear and fragment data from the skb to spd. It reports true if the
 * pipe is full or if we already spliced the requested length.
 */
static bool __skb_splice_bits(struct sk_buff *skb, struct pipe_inode_info *pipe,
			      unsigned int *offset, unsigned int *len,
			      struct splice_pipe_desc *spd, struct sock *sk)
{
	int seg;
	struct sk_buff *iter;

	/* map the linear part :
	 * If skb->head_frag is set, this 'linear' part is backed by a
	 * fragment, and if the head is not shared with any clones then
	 * we can avoid a copy since we own the head portion of this page.
	 */
	if (__splice_segment(virt_to_page(skb->data),
			     (unsigned long) skb->data & (PAGE_SIZE - 1),
			     skb_headlen(skb),
			     offset, len, spd,
			     skb_head_is_locked(skb),
			     sk, pipe))
		return true;

	/*
	 * then map the fragments
	 */
	for (seg = 0; seg < skb_shinfo(skb)->nr_frags; seg++) {
		const skb_frag_t *f = &skb_shinfo(skb)->frags[seg];

		if (__splice_segment(skb_frag_page(f),
				     skb_frag_off(f), skb_frag_size(f),
				     offset, len, spd, false, sk, pipe))
			return true;
	}

	skb_walk_frags(skb, iter) {
		if (*offset >= iter->len) {
			*offset -= iter->len;
			continue;
		}
		/* __skb_splice_bits() only fails if the output has no room
		 * left, so no point in going over the frag_list for the error
		 * case.
		 */
		if (__skb_splice_bits(iter, pipe, offset, len, spd, sk))
			return true;
	}

	return false;
}

/*
 * Map data from the skb to a pipe. Should handle both the linear part,
 * the fragments, and the frag list.
 */
int skb_splice_bits(struct sk_buff *skb, struct sock *sk, unsigned int offset,
		    struct pipe_inode_info *pipe, unsigned int tlen,
		    unsigned int flags)
{
	struct partial_page partial[MAX_SKB_FRAGS];
	struct page *pages[MAX_SKB_FRAGS];
	struct splice_pipe_desc spd = {
		.pages = pages,
		.partial = partial,
		.nr_pages_max = MAX_SKB_FRAGS,
		.ops = &nosteal_pipe_buf_ops,
		.spd_release = sock_spd_release,
	};
	int ret = 0;

	__skb_splice_bits(skb, pipe, &offset, &tlen, &spd, sk);

	if (spd.nr_pages)
		ret = splice_to_pipe(pipe, &spd);

	return ret;
}
EXPORT_SYMBOL_GPL(skb_splice_bits);

static int sendmsg_locked(struct sock *sk, struct msghdr *msg)
{
	struct socket *sock = sk->sk_socket;
	size_t size = msg_data_left(msg);

	if (!sock)
		return -EINVAL;

	if (!sock->ops->sendmsg_locked)
		return sock_no_sendmsg_locked(sk, msg, size);

	return sock->ops->sendmsg_locked(sk, msg, size);
}

static int sendmsg_unlocked(struct sock *sk, struct msghdr *msg)
{
	struct socket *sock = sk->sk_socket;

	if (!sock)
		return -EINVAL;
	return sock_sendmsg(sock, msg);
}

typedef int (*sendmsg_func)(struct sock *sk, struct msghdr *msg);
static int __skb_send_sock(struct sock *sk, struct sk_buff *skb, int offset,
			   int len, sendmsg_func sendmsg)
{
	unsigned int orig_len = len;
	struct sk_buff *head = skb;
	unsigned short fragidx;
	int slen, ret;

do_frag_list:

	/* Deal with head data */
	while (offset < skb_headlen(skb) && len) {
		struct kvec kv;
		struct msghdr msg;

		slen = min_t(int, len, skb_headlen(skb) - offset);
		kv.iov_base = skb->data + offset;
		kv.iov_len = slen;
		memset(&msg, 0, sizeof(msg));
		msg.msg_flags = MSG_DONTWAIT;

		iov_iter_kvec(&msg.msg_iter, ITER_SOURCE, &kv, 1, slen);
		ret = INDIRECT_CALL_2(sendmsg, sendmsg_locked,
				      sendmsg_unlocked, sk, &msg);
		if (ret <= 0)
			goto error;

		offset += ret;
		len -= ret;
	}

	/* All the data was skb head? */
	if (!len)
		goto out;

	/* Make offset relative to start of frags */
	offset -= skb_headlen(skb);

	/* Find where we are in frag list */
	for (fragidx = 0; fragidx < skb_shinfo(skb)->nr_frags; fragidx++) {
		skb_frag_t *frag  = &skb_shinfo(skb)->frags[fragidx];

		if (offset < skb_frag_size(frag))
			break;

		offset -= skb_frag_size(frag);
	}

	for (; len && fragidx < skb_shinfo(skb)->nr_frags; fragidx++) {
		skb_frag_t *frag  = &skb_shinfo(skb)->frags[fragidx];

		slen = min_t(size_t, len, skb_frag_size(frag) - offset);

		while (slen) {
			struct bio_vec bvec;
			struct msghdr msg = {
				.msg_flags = MSG_SPLICE_PAGES | MSG_DONTWAIT,
			};

			bvec_set_page(&bvec, skb_frag_page(frag), slen,
				      skb_frag_off(frag) + offset);
			iov_iter_bvec(&msg.msg_iter, ITER_SOURCE, &bvec, 1,
				      slen);

			ret = INDIRECT_CALL_2(sendmsg, sendmsg_locked,
					      sendmsg_unlocked, sk, &msg);
			if (ret <= 0)
				goto error;

			len -= ret;
			offset += ret;
			slen -= ret;
		}

		offset = 0;
	}

	if (len) {
		/* Process any frag lists */

		if (skb == head) {
			if (skb_has_frag_list(skb)) {
				skb = skb_shinfo(skb)->frag_list;
				goto do_frag_list;
			}
		} else if (skb->next) {
			skb = skb->next;
			goto do_frag_list;
		}
	}

out:
	return orig_len - len;

error:
	return orig_len == len ? ret : orig_len - len;
}

/* Send skb data on a socket. Socket must be locked. */
int skb_send_sock_locked(struct sock *sk, struct sk_buff *skb, int offset,
			 int len)
{
	return __skb_send_sock(sk, skb, offset, len, sendmsg_locked);
}
EXPORT_SYMBOL_GPL(skb_send_sock_locked);

/* Send skb data on a socket. Socket must be unlocked. */
int skb_send_sock(struct sock *sk, struct sk_buff *skb, int offset, int len)
{
	return __skb_send_sock(sk, skb, offset, len, sendmsg_unlocked);
}

/**
 *	skb_store_bits - store bits from kernel buffer to skb
 *	@skb: destination buffer
 *	@offset: offset in destination
 *	@from: source buffer
 *	@len: number of bytes to copy
 *
 *	Copy the specified number of bytes from the source buffer to the
 *	destination skb.  This function handles all the messy bits of
 *	traversing fragment lists and such.
 */

int skb_store_bits(struct sk_buff *skb, int offset, const void *from, int len)
{
	int start = skb_headlen(skb);
	struct sk_buff *frag_iter;
	int i, copy;

	if (offset > (int)skb->len - len)
		goto fault;

	if ((copy = start - offset) > 0) {
		if (copy > len)
			copy = len;
		skb_copy_to_linear_data_offset(skb, offset, from, copy);
		if ((len -= copy) == 0)
			return 0;
		offset += copy;
		from += copy;
	}

	for (i = 0; i < skb_shinfo(skb)->nr_frags; i++) {
		skb_frag_t *frag = &skb_shinfo(skb)->frags[i];
		int end;

		WARN_ON(start > offset + len);

		end = start + skb_frag_size(frag);
		if ((copy = end - offset) > 0) {
			u32 p_off, p_len, copied;
			struct page *p;
			u8 *vaddr;

			if (copy > len)
				copy = len;

			skb_frag_foreach_page(frag,
					      skb_frag_off(frag) + offset - start,
					      copy, p, p_off, p_len, copied) {
				vaddr = kmap_atomic(p);
				memcpy(vaddr + p_off, from + copied, p_len);
				kunmap_atomic(vaddr);
			}

			if ((len -= copy) == 0)
				return 0;
			offset += copy;
			from += copy;
		}
		start = end;
	}

	skb_walk_frags(skb, frag_iter) {
		int end;

		WARN_ON(start > offset + len);

		end = start + frag_iter->len;
		if ((copy = end - offset) > 0) {
			if (copy > len)
				copy = len;
			if (skb_store_bits(frag_iter, offset - start,
					   from, copy))
				goto fault;
			if ((len -= copy) == 0)
				return 0;
			offset += copy;
			from += copy;
		}
		start = end;
	}
	if (!len)
		return 0;

fault:
	return -EFAULT;
}
EXPORT_SYMBOL(skb_store_bits);

/* Checksum skb data. */
__wsum __skb_checksum(const struct sk_buff *skb, int offset, int len,
		      __wsum csum, const struct skb_checksum_ops *ops)
{
	int start = skb_headlen(skb);
	int i, copy = start - offset;
	struct sk_buff *frag_iter;
	int pos = 0;

	/* Checksum header. */
	if (copy > 0) {
		if (copy > len)
			copy = len;
		csum = INDIRECT_CALL_1(ops->update, csum_partial_ext,
				       skb->data + offset, copy, csum);
		if ((len -= copy) == 0)
			return csum;
		offset += copy;
		pos	= copy;
	}

	for (i = 0; i < skb_shinfo(skb)->nr_frags; i++) {
		int end;
		skb_frag_t *frag = &skb_shinfo(skb)->frags[i];

		WARN_ON(start > offset + len);

		end = start + skb_frag_size(frag);
		if ((copy = end - offset) > 0) {
			u32 p_off, p_len, copied;
			struct page *p;
			__wsum csum2;
			u8 *vaddr;

			if (copy > len)
				copy = len;

			skb_frag_foreach_page(frag,
					      skb_frag_off(frag) + offset - start,
					      copy, p, p_off, p_len, copied) {
				vaddr = kmap_atomic(p);
				csum2 = INDIRECT_CALL_1(ops->update,
							csum_partial_ext,
							vaddr + p_off, p_len, 0);
				kunmap_atomic(vaddr);
				csum = INDIRECT_CALL_1(ops->combine,
						       csum_block_add_ext, csum,
						       csum2, pos, p_len);
				pos += p_len;
			}

			if (!(len -= copy))
				return csum;
			offset += copy;
		}
		start = end;
	}

	skb_walk_frags(skb, frag_iter) {
		int end;

		WARN_ON(start > offset + len);

		end = start + frag_iter->len;
		if ((copy = end - offset) > 0) {
			__wsum csum2;
			if (copy > len)
				copy = len;
			csum2 = __skb_checksum(frag_iter, offset - start,
					       copy, 0, ops);
			csum = INDIRECT_CALL_1(ops->combine, csum_block_add_ext,
					       csum, csum2, pos, copy);
			if ((len -= copy) == 0)
				return csum;
			offset += copy;
			pos    += copy;
		}
		start = end;
	}
	BUG_ON(len);

	return csum;
}
EXPORT_SYMBOL(__skb_checksum);

__wsum skb_checksum(const struct sk_buff *skb, int offset,
		    int len, __wsum csum)
{
	const struct skb_checksum_ops ops = {
		.update  = csum_partial_ext,
		.combine = csum_block_add_ext,
	};

	return __skb_checksum(skb, offset, len, csum, &ops);
}
EXPORT_SYMBOL(skb_checksum);

/* Both of above in one bottle. */

__wsum skb_copy_and_csum_bits(const struct sk_buff *skb, int offset,
				    u8 *to, int len)
{
	int start = skb_headlen(skb);
	int i, copy = start - offset;
	struct sk_buff *frag_iter;
	int pos = 0;
	__wsum csum = 0;

	/* Copy header. */
	if (copy > 0) {
		if (copy > len)
			copy = len;
		csum = csum_partial_copy_nocheck(skb->data + offset, to,
						 copy);
		if ((len -= copy) == 0)
			return csum;
		offset += copy;
		to     += copy;
		pos	= copy;
	}

	for (i = 0; i < skb_shinfo(skb)->nr_frags; i++) {
		int end;

		WARN_ON(start > offset + len);

		end = start + skb_frag_size(&skb_shinfo(skb)->frags[i]);
		if ((copy = end - offset) > 0) {
			skb_frag_t *frag = &skb_shinfo(skb)->frags[i];
			u32 p_off, p_len, copied;
			struct page *p;
			__wsum csum2;
			u8 *vaddr;

			if (copy > len)
				copy = len;

			skb_frag_foreach_page(frag,
					      skb_frag_off(frag) + offset - start,
					      copy, p, p_off, p_len, copied) {
				vaddr = kmap_atomic(p);
				csum2 = csum_partial_copy_nocheck(vaddr + p_off,
								  to + copied,
								  p_len);
				kunmap_atomic(vaddr);
				csum = csum_block_add(csum, csum2, pos);
				pos += p_len;
			}

			if (!(len -= copy))
				return csum;
			offset += copy;
			to     += copy;
		}
		start = end;
	}

	skb_walk_frags(skb, frag_iter) {
		__wsum csum2;
		int end;

		WARN_ON(start > offset + len);

		end = start + frag_iter->len;
		if ((copy = end - offset) > 0) {
			if (copy > len)
				copy = len;
			csum2 = skb_copy_and_csum_bits(frag_iter,
						       offset - start,
						       to, copy);
			csum = csum_block_add(csum, csum2, pos);
			if ((len -= copy) == 0)
				return csum;
			offset += copy;
			to     += copy;
			pos    += copy;
		}
		start = end;
	}
	BUG_ON(len);
	return csum;
}
EXPORT_SYMBOL(skb_copy_and_csum_bits);

__sum16 __skb_checksum_complete_head(struct sk_buff *skb, int len)
{
	__sum16 sum;

	sum = csum_fold(skb_checksum(skb, 0, len, skb->csum));
	/* See comments in __skb_checksum_complete(). */
	if (likely(!sum)) {
		if (unlikely(skb->ip_summed == CHECKSUM_COMPLETE) &&
		    !skb->csum_complete_sw)
			netdev_rx_csum_fault(skb->dev, skb);
	}
	if (!skb_shared(skb))
		skb->csum_valid = !sum;
	return sum;
}
EXPORT_SYMBOL(__skb_checksum_complete_head);

/* This function assumes skb->csum already holds pseudo header's checksum,
 * which has been changed from the hardware checksum, for example, by
 * __skb_checksum_validate_complete(). And, the original skb->csum must
 * have been validated unsuccessfully for CHECKSUM_COMPLETE case.
 *
 * It returns non-zero if the recomputed checksum is still invalid, otherwise
 * zero. The new checksum is stored back into skb->csum unless the skb is
 * shared.
 */
__sum16 __skb_checksum_complete(struct sk_buff *skb)
{
	__wsum csum;
	__sum16 sum;

	csum = skb_checksum(skb, 0, skb->len, 0);

	sum = csum_fold(csum_add(skb->csum, csum));
	/* This check is inverted, because we already knew the hardware
	 * checksum is invalid before calling this function. So, if the
	 * re-computed checksum is valid instead, then we have a mismatch
	 * between the original skb->csum and skb_checksum(). This means either
	 * the original hardware checksum is incorrect or we screw up skb->csum
	 * when moving skb->data around.
	 */
	if (likely(!sum)) {
		if (unlikely(skb->ip_summed == CHECKSUM_COMPLETE) &&
		    !skb->csum_complete_sw)
			netdev_rx_csum_fault(skb->dev, skb);
	}

	if (!skb_shared(skb)) {
		/* Save full packet checksum */
		skb->csum = csum;
		skb->ip_summed = CHECKSUM_COMPLETE;
		skb->csum_complete_sw = 1;
		skb->csum_valid = !sum;
	}

	return sum;
}
EXPORT_SYMBOL(__skb_checksum_complete);

static __wsum warn_crc32c_csum_update(const void *buff, int len, __wsum sum)
{
	net_warn_ratelimited(
		"%s: attempt to compute crc32c without libcrc32c.ko\n",
		__func__);
	return 0;
}

static __wsum warn_crc32c_csum_combine(__wsum csum, __wsum csum2,
				       int offset, int len)
{
	net_warn_ratelimited(
		"%s: attempt to compute crc32c without libcrc32c.ko\n",
		__func__);
	return 0;
}

static const struct skb_checksum_ops default_crc32c_ops = {
	.update  = warn_crc32c_csum_update,
	.combine = warn_crc32c_csum_combine,
};

const struct skb_checksum_ops *crc32c_csum_stub __read_mostly =
	&default_crc32c_ops;
EXPORT_SYMBOL(crc32c_csum_stub);

 /**
 *	skb_zerocopy_headlen - Calculate headroom needed for skb_zerocopy()
 *	@from: source buffer
 *
 *	Calculates the amount of linear headroom needed in the 'to' skb passed
 *	into skb_zerocopy().
 */
unsigned int
skb_zerocopy_headlen(const struct sk_buff *from)
{
	unsigned int hlen = 0;

	if (!from->head_frag ||
	    skb_headlen(from) < L1_CACHE_BYTES ||
	    skb_shinfo(from)->nr_frags >= MAX_SKB_FRAGS) {
		hlen = skb_headlen(from);
		if (!hlen)
			hlen = from->len;
	}

	if (skb_has_frag_list(from))
		hlen = from->len;

	return hlen;
}
EXPORT_SYMBOL_GPL(skb_zerocopy_headlen);

/**
 *	skb_zerocopy - Zero copy skb to skb
 *	@to: destination buffer
 *	@from: source buffer
 *	@len: number of bytes to copy from source buffer
 *	@hlen: size of linear headroom in destination buffer
 *
 *	Copies up to `len` bytes from `from` to `to` by creating references
 *	to the frags in the source buffer.
 *
 *	The `hlen` as calculated by skb_zerocopy_headlen() specifies the
 *	headroom in the `to` buffer.
 *
 *	Return value:
 *	0: everything is OK
 *	-ENOMEM: couldn't orphan frags of @from due to lack of memory
 *	-EFAULT: skb_copy_bits() found some problem with skb geometry
 */
int
skb_zerocopy(struct sk_buff *to, struct sk_buff *from, int len, int hlen)
{
	int i, j = 0;
	int plen = 0; /* length of skb->head fragment */
	int ret;
	struct page *page;
	unsigned int offset;

	BUG_ON(!from->head_frag && !hlen);

	/* dont bother with small payloads */
	if (len <= skb_tailroom(to))
		return skb_copy_bits(from, 0, skb_put(to, len), len);

	if (hlen) {
		ret = skb_copy_bits(from, 0, skb_put(to, hlen), hlen);
		if (unlikely(ret))
			return ret;
		len -= hlen;
	} else {
		plen = min_t(int, skb_headlen(from), len);
		if (plen) {
			page = virt_to_head_page(from->head);
			offset = from->data - (unsigned char *)page_address(page);
			__skb_fill_netmem_desc(to, 0, page_to_netmem(page),
					       offset, plen);
			get_page(page);
			j = 1;
			len -= plen;
		}
	}

	skb_len_add(to, len + plen);

	if (unlikely(skb_orphan_frags(from, GFP_ATOMIC))) {
		skb_tx_error(from);
		return -ENOMEM;
	}
	skb_zerocopy_clone(to, from, GFP_ATOMIC);

	for (i = 0; i < skb_shinfo(from)->nr_frags; i++) {
		int size;

		if (!len)
			break;
		skb_shinfo(to)->frags[j] = skb_shinfo(from)->frags[i];
		size = min_t(int, skb_frag_size(&skb_shinfo(to)->frags[j]),
					len);
		skb_frag_size_set(&skb_shinfo(to)->frags[j], size);
		len -= size;
		skb_frag_ref(to, j);
		j++;
	}
	skb_shinfo(to)->nr_frags = j;

	return 0;
}
EXPORT_SYMBOL_GPL(skb_zerocopy);

void skb_copy_and_csum_dev(const struct sk_buff *skb, u8 *to)
{
	__wsum csum;
	long csstart;

	if (skb->ip_summed == CHECKSUM_PARTIAL)
		csstart = skb_checksum_start_offset(skb);
	else
		csstart = skb_headlen(skb);

	BUG_ON(csstart > skb_headlen(skb));

	skb_copy_from_linear_data(skb, to, csstart);

	csum = 0;
	if (csstart != skb->len)
		csum = skb_copy_and_csum_bits(skb, csstart, to + csstart,
					      skb->len - csstart);

	if (skb->ip_summed == CHECKSUM_PARTIAL) {
		long csstuff = csstart + skb->csum_offset;

		*((__sum16 *)(to + csstuff)) = csum_fold(csum);
	}
}
EXPORT_SYMBOL(skb_copy_and_csum_dev);

/**
 *	skb_dequeue - remove from the head of the queue
 *	@list: list to dequeue from
 *
 *	Remove the head of the list. The list lock is taken so the function
 *	may be used safely with other locking list functions. The head item is
 *	returned or %NULL if the list is empty.
 */

struct sk_buff *skb_dequeue(struct sk_buff_head *list)
{
	unsigned long flags;
	struct sk_buff *result;

	spin_lock_irqsave(&list->lock, flags);
	result = __skb_dequeue(list);
	spin_unlock_irqrestore(&list->lock, flags);
	return result;
}
EXPORT_SYMBOL(skb_dequeue);

/**
 *	skb_dequeue_tail - remove from the tail of the queue
 *	@list: list to dequeue from
 *
 *	Remove the tail of the list. The list lock is taken so the function
 *	may be used safely with other locking list functions. The tail item is
 *	returned or %NULL if the list is empty.
 */
struct sk_buff *skb_dequeue_tail(struct sk_buff_head *list)
{
	unsigned long flags;
	struct sk_buff *result;

	spin_lock_irqsave(&list->lock, flags);
	result = __skb_dequeue_tail(list);
	spin_unlock_irqrestore(&list->lock, flags);
	return result;
}
EXPORT_SYMBOL(skb_dequeue_tail);

/**
 *	skb_queue_purge_reason - empty a list
 *	@list: list to empty
 *	@reason: drop reason
 *
 *	Delete all buffers on an &sk_buff list. Each buffer is removed from
 *	the list and one reference dropped. This function takes the list
 *	lock and is atomic with respect to other list locking functions.
 */
void skb_queue_purge_reason(struct sk_buff_head *list,
			    enum skb_drop_reason reason)
{
	struct sk_buff_head tmp;
	unsigned long flags;

	if (skb_queue_empty_lockless(list))
		return;

	__skb_queue_head_init(&tmp);

	spin_lock_irqsave(&list->lock, flags);
	skb_queue_splice_init(list, &tmp);
	spin_unlock_irqrestore(&list->lock, flags);

	__skb_queue_purge_reason(&tmp, reason);
}
EXPORT_SYMBOL(skb_queue_purge_reason);

/**
 *	skb_rbtree_purge - empty a skb rbtree
 *	@root: root of the rbtree to empty
 *	Return value: the sum of truesizes of all purged skbs.
 *
 *	Delete all buffers on an &sk_buff rbtree. Each buffer is removed from
 *	the list and one reference dropped. This function does not take
 *	any lock. Synchronization should be handled by the caller (e.g., TCP
 *	out-of-order queue is protected by the socket lock).
 */
unsigned int skb_rbtree_purge(struct rb_root *root)
{
	struct rb_node *p = rb_first(root);
	unsigned int sum = 0;

	while (p) {
		struct sk_buff *skb = rb_entry(p, struct sk_buff, rbnode);

		p = rb_next(p);
		rb_erase(&skb->rbnode, root);
		sum += skb->truesize;
		kfree_skb(skb);
	}
	return sum;
}

void skb_errqueue_purge(struct sk_buff_head *list)
{
	struct sk_buff *skb, *next;
	struct sk_buff_head kill;
	unsigned long flags;

	__skb_queue_head_init(&kill);

	spin_lock_irqsave(&list->lock, flags);
	skb_queue_walk_safe(list, skb, next) {
		if (SKB_EXT_ERR(skb)->ee.ee_origin == SO_EE_ORIGIN_ZEROCOPY ||
		    SKB_EXT_ERR(skb)->ee.ee_origin == SO_EE_ORIGIN_TIMESTAMPING)
			continue;
		__skb_unlink(skb, list);
		__skb_queue_tail(&kill, skb);
	}
	spin_unlock_irqrestore(&list->lock, flags);
	__skb_queue_purge(&kill);
}
EXPORT_SYMBOL(skb_errqueue_purge);

/**
 *	skb_queue_head - queue a buffer at the list head
 *	@list: list to use
 *	@newsk: buffer to queue
 *
 *	Queue a buffer at the start of the list. This function takes the
 *	list lock and can be used safely with other locking &sk_buff functions
 *	safely.
 *
 *	A buffer cannot be placed on two lists at the same time.
 */
void skb_queue_head(struct sk_buff_head *list, struct sk_buff *newsk)
{
	unsigned long flags;

	spin_lock_irqsave(&list->lock, flags);
	__skb_queue_head(list, newsk);
	spin_unlock_irqrestore(&list->lock, flags);
}
EXPORT_SYMBOL(skb_queue_head);

/**
 *	skb_queue_tail - queue a buffer at the list tail
 *	@list: list to use
 *	@newsk: buffer to queue
 *
 *	Queue a buffer at the tail of the list. This function takes the
 *	list lock and can be used safely with other locking &sk_buff functions
 *	safely.
 *
 *	A buffer cannot be placed on two lists at the same time.
 */
void skb_queue_tail(struct sk_buff_head *list, struct sk_buff *newsk)
{
	unsigned long flags;

	spin_lock_irqsave(&list->lock, flags);
	__skb_queue_tail(list, newsk);
	spin_unlock_irqrestore(&list->lock, flags);
}
EXPORT_SYMBOL(skb_queue_tail);

/**
 *	skb_unlink	-	remove a buffer from a list
 *	@skb: buffer to remove
 *	@list: list to use
 *
 *	Remove a packet from a list. The list locks are taken and this
 *	function is atomic with respect to other list locked calls
 *
 *	You must know what list the SKB is on.
 */
void skb_unlink(struct sk_buff *skb, struct sk_buff_head *list)
{
	unsigned long flags;

	spin_lock_irqsave(&list->lock, flags);
	__skb_unlink(skb, list);
	spin_unlock_irqrestore(&list->lock, flags);
}
EXPORT_SYMBOL(skb_unlink);

/**
 *	skb_append	-	append a buffer
 *	@old: buffer to insert after
 *	@newsk: buffer to insert
 *	@list: list to use
 *
 *	Place a packet after a given packet in a list. The list locks are taken
 *	and this function is atomic with respect to other list locked calls.
 *	A buffer cannot be placed on two lists at the same time.
 */
void skb_append(struct sk_buff *old, struct sk_buff *newsk, struct sk_buff_head *list)
{
	unsigned long flags;

	spin_lock_irqsave(&list->lock, flags);
	__skb_queue_after(list, old, newsk);
	spin_unlock_irqrestore(&list->lock, flags);
}
EXPORT_SYMBOL(skb_append);

static inline void skb_split_inside_header(struct sk_buff *skb,
					   struct sk_buff* skb1,
					   const u32 len, const int pos)
{
	int i;

	skb_copy_from_linear_data_offset(skb, len, skb_put(skb1, pos - len),
					 pos - len);
	/* And move data appendix as is. */
	for (i = 0; i < skb_shinfo(skb)->nr_frags; i++)
		skb_shinfo(skb1)->frags[i] = skb_shinfo(skb)->frags[i];

	skb_shinfo(skb1)->nr_frags = skb_shinfo(skb)->nr_frags;
	skb_shinfo(skb)->nr_frags  = 0;
	skb1->data_len		   = skb->data_len;
	skb1->len		   += skb1->data_len;
	skb->data_len		   = 0;
	skb->len		   = len;
	skb_set_tail_pointer(skb, len);
}

static inline void skb_split_no_header(struct sk_buff *skb,
				       struct sk_buff* skb1,
				       const u32 len, int pos)
{
	int i, k = 0;
	const int nfrags = skb_shinfo(skb)->nr_frags;

	skb_shinfo(skb)->nr_frags = 0;
	skb1->len		  = skb1->data_len = skb->len - len;
	skb->len		  = len;
	skb->data_len		  = len - pos;

	for (i = 0; i < nfrags; i++) {
		int size = skb_frag_size(&skb_shinfo(skb)->frags[i]);

		if (pos + size > len) {
			skb_shinfo(skb1)->frags[k] = skb_shinfo(skb)->frags[i];

			if (pos < len) {
				/* Split frag.
				 * We have two variants in this case:
				 * 1. Move all the frag to the second
				 *    part, if it is possible. F.e.
				 *    this approach is mandatory for TUX,
				 *    where splitting is expensive.
				 * 2. Split is accurately. We make this.
				 */
				skb_frag_ref(skb, i);
				skb_frag_off_add(&skb_shinfo(skb1)->frags[0], len - pos);
				skb_frag_size_sub(&skb_shinfo(skb1)->frags[0], len - pos);
				skb_frag_size_set(&skb_shinfo(skb)->frags[i], len - pos);
				skb_shinfo(skb)->nr_frags++;
			}
			k++;
		} else
			skb_shinfo(skb)->nr_frags++;
		pos += size;
	}
	skb_shinfo(skb1)->nr_frags = k;
}

/**
 * skb_split - Split fragmented skb to two parts at length len.
 * @skb: the buffer to split
 * @skb1: the buffer to receive the second part
 * @len: new length for skb
 */
void skb_split(struct sk_buff *skb, struct sk_buff *skb1, const u32 len)
{
	int pos = skb_headlen(skb);
	const int zc_flags = SKBFL_SHARED_FRAG | SKBFL_PURE_ZEROCOPY;

	skb_zcopy_downgrade_managed(skb);

	skb_shinfo(skb1)->flags |= skb_shinfo(skb)->flags & zc_flags;
	skb_zerocopy_clone(skb1, skb, 0);
	if (len < pos)	/* Split line is inside header. */
		skb_split_inside_header(skb, skb1, len, pos);
	else		/* Second chunk has no header, nothing to copy. */
		skb_split_no_header(skb, skb1, len, pos);
}
EXPORT_SYMBOL(skb_split);

/* Shifting from/to a cloned skb is a no-go.
 *
 * Caller cannot keep skb_shinfo related pointers past calling here!
 */
static int skb_prepare_for_shift(struct sk_buff *skb)
{
	return skb_unclone_keeptruesize(skb, GFP_ATOMIC);
}

/**
 * skb_shift - Shifts paged data partially from skb to another
 * @tgt: buffer into which tail data gets added
 * @skb: buffer from which the paged data comes from
 * @shiftlen: shift up to this many bytes
 *
 * Attempts to shift up to shiftlen worth of bytes, which may be less than
 * the length of the skb, from skb to tgt. Returns number bytes shifted.
 * It's up to caller to free skb if everything was shifted.
 *
 * If @tgt runs out of frags, the whole operation is aborted.
 *
 * Skb cannot include anything else but paged data while tgt is allowed
 * to have non-paged data as well.
 *
 * TODO: full sized shift could be optimized but that would need
 * specialized skb free'er to handle frags without up-to-date nr_frags.
 */
int skb_shift(struct sk_buff *tgt, struct sk_buff *skb, int shiftlen)
{
	int from, to, merge, todo;
	skb_frag_t *fragfrom, *fragto;

	BUG_ON(shiftlen > skb->len);

	if (skb_headlen(skb))
		return 0;
	if (skb_zcopy(tgt) || skb_zcopy(skb))
		return 0;

	todo = shiftlen;
	from = 0;
	to = skb_shinfo(tgt)->nr_frags;
	fragfrom = &skb_shinfo(skb)->frags[from];

	/* Actual merge is delayed until the point when we know we can
	 * commit all, so that we don't have to undo partial changes
	 */
	if (!to ||
	    !skb_can_coalesce(tgt, to, skb_frag_page(fragfrom),
			      skb_frag_off(fragfrom))) {
		merge = -1;
	} else {
		merge = to - 1;

		todo -= skb_frag_size(fragfrom);
		if (todo < 0) {
			if (skb_prepare_for_shift(skb) ||
			    skb_prepare_for_shift(tgt))
				return 0;

			/* All previous frag pointers might be stale! */
			fragfrom = &skb_shinfo(skb)->frags[from];
			fragto = &skb_shinfo(tgt)->frags[merge];

			skb_frag_size_add(fragto, shiftlen);
			skb_frag_size_sub(fragfrom, shiftlen);
			skb_frag_off_add(fragfrom, shiftlen);

			goto onlymerged;
		}

		from++;
	}

	/* Skip full, not-fitting skb to avoid expensive operations */
	if ((shiftlen == skb->len) &&
	    (skb_shinfo(skb)->nr_frags - from) > (MAX_SKB_FRAGS - to))
		return 0;

	if (skb_prepare_for_shift(skb) || skb_prepare_for_shift(tgt))
		return 0;

	while ((todo > 0) && (from < skb_shinfo(skb)->nr_frags)) {
		if (to == MAX_SKB_FRAGS)
			return 0;

		fragfrom = &skb_shinfo(skb)->frags[from];
		fragto = &skb_shinfo(tgt)->frags[to];

		if (todo >= skb_frag_size(fragfrom)) {
			*fragto = *fragfrom;
			todo -= skb_frag_size(fragfrom);
			from++;
			to++;

		} else {
			__skb_frag_ref(fragfrom);
			skb_frag_page_copy(fragto, fragfrom);
			skb_frag_off_copy(fragto, fragfrom);
			skb_frag_size_set(fragto, todo);

			skb_frag_off_add(fragfrom, todo);
			skb_frag_size_sub(fragfrom, todo);
			todo = 0;

			to++;
			break;
		}
	}

	/* Ready to "commit" this state change to tgt */
	skb_shinfo(tgt)->nr_frags = to;

	if (merge >= 0) {
		fragfrom = &skb_shinfo(skb)->frags[0];
		fragto = &skb_shinfo(tgt)->frags[merge];

		skb_frag_size_add(fragto, skb_frag_size(fragfrom));
		__skb_frag_unref(fragfrom, skb->pp_recycle);
	}

	/* Reposition in the original skb */
	to = 0;
	while (from < skb_shinfo(skb)->nr_frags)
		skb_shinfo(skb)->frags[to++] = skb_shinfo(skb)->frags[from++];
	skb_shinfo(skb)->nr_frags = to;

	BUG_ON(todo > 0 && !skb_shinfo(skb)->nr_frags);

onlymerged:
	/* Most likely the tgt won't ever need its checksum anymore, skb on
	 * the other hand might need it if it needs to be resent
	 */
	tgt->ip_summed = CHECKSUM_PARTIAL;
	skb->ip_summed = CHECKSUM_PARTIAL;

	skb_len_add(skb, -shiftlen);
	skb_len_add(tgt, shiftlen);

	return shiftlen;
}

/**
 * skb_prepare_seq_read - Prepare a sequential read of skb data
 * @skb: the buffer to read
 * @from: lower offset of data to be read
 * @to: upper offset of data to be read
 * @st: state variable
 *
 * Initializes the specified state variable. Must be called before
 * invoking skb_seq_read() for the first time.
 */
void skb_prepare_seq_read(struct sk_buff *skb, unsigned int from,
			  unsigned int to, struct skb_seq_state *st)
{
	st->lower_offset = from;
	st->upper_offset = to;
	st->root_skb = st->cur_skb = skb;
	st->frag_idx = st->stepped_offset = 0;
	st->frag_data = NULL;
	st->frag_off = 0;
}
EXPORT_SYMBOL(skb_prepare_seq_read);

/**
 * skb_seq_read - Sequentially read skb data
 * @consumed: number of bytes consumed by the caller so far
 * @data: destination pointer for data to be returned
 * @st: state variable
 *
 * Reads a block of skb data at @consumed relative to the
 * lower offset specified to skb_prepare_seq_read(). Assigns
 * the head of the data block to @data and returns the length
 * of the block or 0 if the end of the skb data or the upper
 * offset has been reached.
 *
 * The caller is not required to consume all of the data
 * returned, i.e. @consumed is typically set to the number
 * of bytes already consumed and the next call to
 * skb_seq_read() will return the remaining part of the block.
 *
 * Note 1: The size of each block of data returned can be arbitrary,
 *       this limitation is the cost for zerocopy sequential
 *       reads of potentially non linear data.
 *
 * Note 2: Fragment lists within fragments are not implemented
 *       at the moment, state->root_skb could be replaced with
 *       a stack for this purpose.
 */
unsigned int skb_seq_read(unsigned int consumed, const u8 **data,
			  struct skb_seq_state *st)
{
	unsigned int block_limit, abs_offset = consumed + st->lower_offset;
	skb_frag_t *frag;

	if (unlikely(abs_offset >= st->upper_offset)) {
		if (st->frag_data) {
			kunmap_atomic(st->frag_data);
			st->frag_data = NULL;
		}
		return 0;
	}

next_skb:
	block_limit = skb_headlen(st->cur_skb) + st->stepped_offset;

	if (abs_offset < block_limit && !st->frag_data) {
		*data = st->cur_skb->data + (abs_offset - st->stepped_offset);
		return block_limit - abs_offset;
	}

	if (st->frag_idx == 0 && !st->frag_data)
		st->stepped_offset += skb_headlen(st->cur_skb);

	while (st->frag_idx < skb_shinfo(st->cur_skb)->nr_frags) {
		unsigned int pg_idx, pg_off, pg_sz;

		frag = &skb_shinfo(st->cur_skb)->frags[st->frag_idx];

		pg_idx = 0;
		pg_off = skb_frag_off(frag);
		pg_sz = skb_frag_size(frag);

		if (skb_frag_must_loop(skb_frag_page(frag))) {
			pg_idx = (pg_off + st->frag_off) >> PAGE_SHIFT;
			pg_off = offset_in_page(pg_off + st->frag_off);
			pg_sz = min_t(unsigned int, pg_sz - st->frag_off,
						    PAGE_SIZE - pg_off);
		}

		block_limit = pg_sz + st->stepped_offset;
		if (abs_offset < block_limit) {
			if (!st->frag_data)
				st->frag_data = kmap_atomic(skb_frag_page(frag) + pg_idx);

			*data = (u8 *)st->frag_data + pg_off +
				(abs_offset - st->stepped_offset);

			return block_limit - abs_offset;
		}

		if (st->frag_data) {
			kunmap_atomic(st->frag_data);
			st->frag_data = NULL;
		}

		st->stepped_offset += pg_sz;
		st->frag_off += pg_sz;
		if (st->frag_off == skb_frag_size(frag)) {
			st->frag_off = 0;
			st->frag_idx++;
		}
	}

	if (st->frag_data) {
		kunmap_atomic(st->frag_data);
		st->frag_data = NULL;
	}

	if (st->root_skb == st->cur_skb && skb_has_frag_list(st->root_skb)) {
		st->cur_skb = skb_shinfo(st->root_skb)->frag_list;
		st->frag_idx = 0;
		goto next_skb;
	} else if (st->cur_skb->next) {
		st->cur_skb = st->cur_skb->next;
		st->frag_idx = 0;
		goto next_skb;
	}

	return 0;
}
EXPORT_SYMBOL(skb_seq_read);

/**
 * skb_abort_seq_read - Abort a sequential read of skb data
 * @st: state variable
 *
 * Must be called if skb_seq_read() was not called until it
 * returned 0.
 */
void skb_abort_seq_read(struct skb_seq_state *st)
{
	if (st->frag_data)
		kunmap_atomic(st->frag_data);
}
EXPORT_SYMBOL(skb_abort_seq_read);

#define TS_SKB_CB(state)	((struct skb_seq_state *) &((state)->cb))

static unsigned int skb_ts_get_next_block(unsigned int offset, const u8 **text,
					  struct ts_config *conf,
					  struct ts_state *state)
{
	return skb_seq_read(offset, text, TS_SKB_CB(state));
}

static void skb_ts_finish(struct ts_config *conf, struct ts_state *state)
{
	skb_abort_seq_read(TS_SKB_CB(state));
}

/**
 * skb_find_text - Find a text pattern in skb data
 * @skb: the buffer to look in
 * @from: search offset
 * @to: search limit
 * @config: textsearch configuration
 *
 * Finds a pattern in the skb data according to the specified
 * textsearch configuration. Use textsearch_next() to retrieve
 * subsequent occurrences of the pattern. Returns the offset
 * to the first occurrence or UINT_MAX if no match was found.
 */
unsigned int skb_find_text(struct sk_buff *skb, unsigned int from,
			   unsigned int to, struct ts_config *config)
{
	unsigned int patlen = config->ops->get_pattern_len(config);
	struct ts_state state;
	unsigned int ret;

	BUILD_BUG_ON(sizeof(struct skb_seq_state) > sizeof(state.cb));

	config->get_next_block = skb_ts_get_next_block;
	config->finish = skb_ts_finish;

	skb_prepare_seq_read(skb, from, to, TS_SKB_CB(&state));

	ret = textsearch_find(config, &state);
	return (ret + patlen <= to - from ? ret : UINT_MAX);
}
EXPORT_SYMBOL(skb_find_text);

int skb_append_pagefrags(struct sk_buff *skb, struct page *page,
			 int offset, size_t size, size_t max_frags)
{
	int i = skb_shinfo(skb)->nr_frags;

	if (skb_can_coalesce(skb, i, page, offset)) {
		skb_frag_size_add(&skb_shinfo(skb)->frags[i - 1], size);
	} else if (i < max_frags) {
		skb_zcopy_downgrade_managed(skb);
		get_page(page);
		skb_fill_page_desc_noacc(skb, i, page, offset, size);
	} else {
		return -EMSGSIZE;
	}

	return 0;
}
EXPORT_SYMBOL_GPL(skb_append_pagefrags);

/**
 *	skb_pull_rcsum - pull skb and update receive checksum
 *	@skb: buffer to update
 *	@len: length of data pulled
 *
 *	This function performs an skb_pull on the packet and updates
 *	the CHECKSUM_COMPLETE checksum.  It should be used on
 *	receive path processing instead of skb_pull unless you know
 *	that the checksum difference is zero (e.g., a valid IP header)
 *	or you are setting ip_summed to CHECKSUM_NONE.
 */
void *skb_pull_rcsum(struct sk_buff *skb, unsigned int len)
{
	unsigned char *data = skb->data;

	BUG_ON(len > skb->len);
	__skb_pull(skb, len);
	skb_postpull_rcsum(skb, data, len);
	return skb->data;
}
EXPORT_SYMBOL_GPL(skb_pull_rcsum);

static inline skb_frag_t skb_head_frag_to_page_desc(struct sk_buff *frag_skb)
{
	skb_frag_t head_frag;
	struct page *page;

	page = virt_to_head_page(frag_skb->head);
	skb_frag_fill_page_desc(&head_frag, page, frag_skb->data -
				(unsigned char *)page_address(page),
				skb_headlen(frag_skb));
	return head_frag;
}

struct sk_buff *skb_segment_list(struct sk_buff *skb,
				 netdev_features_t features,
				 unsigned int offset)
{
	struct sk_buff *list_skb = skb_shinfo(skb)->frag_list;
	unsigned int tnl_hlen = skb_tnl_header_len(skb);
	unsigned int delta_truesize = 0;
	unsigned int delta_len = 0;
	struct sk_buff *tail = NULL;
	struct sk_buff *nskb, *tmp;
	int len_diff, err;

	skb_push(skb, -skb_network_offset(skb) + offset);

	/* Ensure the head is writeable before touching the shared info */
	err = skb_unclone(skb, GFP_ATOMIC);
	if (err)
		goto err_linearize;

	skb_shinfo(skb)->frag_list = NULL;

	while (list_skb) {
		nskb = list_skb;
		list_skb = list_skb->next;

		err = 0;
		delta_truesize += nskb->truesize;
		if (skb_shared(nskb)) {
			tmp = skb_clone(nskb, GFP_ATOMIC);
			if (tmp) {
				consume_skb(nskb);
				nskb = tmp;
				err = skb_unclone(nskb, GFP_ATOMIC);
			} else {
				err = -ENOMEM;
			}
		}

		if (!tail)
			skb->next = nskb;
		else
			tail->next = nskb;

		if (unlikely(err)) {
			nskb->next = list_skb;
			goto err_linearize;
		}

		tail = nskb;

		delta_len += nskb->len;

		skb_push(nskb, -skb_network_offset(nskb) + offset);

		skb_release_head_state(nskb);
		len_diff = skb_network_header_len(nskb) - skb_network_header_len(skb);
		__copy_skb_header(nskb, skb);

		skb_headers_offset_update(nskb, skb_headroom(nskb) - skb_headroom(skb));
		nskb->transport_header += len_diff;
		skb_copy_from_linear_data_offset(skb, -tnl_hlen,
						 nskb->data - tnl_hlen,
						 offset + tnl_hlen);

		if (skb_needs_linearize(nskb, features) &&
		    __skb_linearize(nskb))
			goto err_linearize;
	}

	skb->truesize = skb->truesize - delta_truesize;
	skb->data_len = skb->data_len - delta_len;
	skb->len = skb->len - delta_len;

	skb_gso_reset(skb);

	skb->prev = tail;

	if (skb_needs_linearize(skb, features) &&
	    __skb_linearize(skb))
		goto err_linearize;

	skb_get(skb);

	return skb;

err_linearize:
	kfree_skb_list(skb->next);
	skb->next = NULL;
	return ERR_PTR(-ENOMEM);
}
EXPORT_SYMBOL_GPL(skb_segment_list);

/**
 *	skb_segment - Perform protocol segmentation on skb.
 *	@head_skb: buffer to segment
 *	@features: features for the output path (see dev->features)
 *
 *	This function performs segmentation on the given skb.  It returns
 *	a pointer to the first in a list of new skbs for the segments.
 *	In case of error it returns ERR_PTR(err).
 */
struct sk_buff *skb_segment(struct sk_buff *head_skb,
			    netdev_features_t features)
{
	struct sk_buff *segs = NULL;
	struct sk_buff *tail = NULL;
	struct sk_buff *list_skb = skb_shinfo(head_skb)->frag_list;
	unsigned int mss = skb_shinfo(head_skb)->gso_size;
	unsigned int doffset = head_skb->data - skb_mac_header(head_skb);
	unsigned int offset = doffset;
	unsigned int tnl_hlen = skb_tnl_header_len(head_skb);
	unsigned int partial_segs = 0;
	unsigned int headroom;
	unsigned int len = head_skb->len;
	struct sk_buff *frag_skb;
	skb_frag_t *frag;
	__be16 proto;
	bool csum, sg;
	int err = -ENOMEM;
	int i = 0;
	int nfrags, pos;

	if ((skb_shinfo(head_skb)->gso_type & SKB_GSO_DODGY) &&
	    mss != GSO_BY_FRAGS && mss != skb_headlen(head_skb)) {
		struct sk_buff *check_skb;

		for (check_skb = list_skb; check_skb; check_skb = check_skb->next) {
			if (skb_headlen(check_skb) && !check_skb->head_frag) {
				/* gso_size is untrusted, and we have a frag_list with
				 * a linear non head_frag item.
				 *
				 * If head_skb's headlen does not fit requested gso_size,
				 * it means that the frag_list members do NOT terminate
				 * on exact gso_size boundaries. Hence we cannot perform
				 * skb_frag_t page sharing. Therefore we must fallback to
				 * copying the frag_list skbs; we do so by disabling SG.
				 */
				features &= ~NETIF_F_SG;
				break;
			}
		}
	}

	__skb_push(head_skb, doffset);
	proto = skb_network_protocol(head_skb, NULL);
	if (unlikely(!proto))
		return ERR_PTR(-EINVAL);

	sg = !!(features & NETIF_F_SG);
	csum = !!can_checksum_protocol(features, proto);

	if (sg && csum && (mss != GSO_BY_FRAGS))  {
		if (!(features & NETIF_F_GSO_PARTIAL)) {
			struct sk_buff *iter;
			unsigned int frag_len;

			if (!list_skb ||
			    !net_gso_ok(features, skb_shinfo(head_skb)->gso_type))
				goto normal;

			/* If we get here then all the required
			 * GSO features except frag_list are supported.
			 * Try to split the SKB to multiple GSO SKBs
			 * with no frag_list.
			 * Currently we can do that only when the buffers don't
			 * have a linear part and all the buffers except
			 * the last are of the same length.
			 */
			frag_len = list_skb->len;
			skb_walk_frags(head_skb, iter) {
				if (frag_len != iter->len && iter->next)
					goto normal;
				if (skb_headlen(iter) && !iter->head_frag)
					goto normal;

				len -= iter->len;
			}

			if (len != frag_len)
				goto normal;
		}

		/* GSO partial only requires that we trim off any excess that
		 * doesn't fit into an MSS sized block, so take care of that
		 * now.
		 * Cap len to not accidentally hit GSO_BY_FRAGS.
		 */
		partial_segs = min(len, GSO_BY_FRAGS - 1) / mss;
		if (partial_segs > 1)
			mss *= partial_segs;
		else
			partial_segs = 0;
	}

normal:
	headroom = skb_headroom(head_skb);
	pos = skb_headlen(head_skb);

	if (skb_orphan_frags(head_skb, GFP_ATOMIC))
		return ERR_PTR(-ENOMEM);

	nfrags = skb_shinfo(head_skb)->nr_frags;
	frag = skb_shinfo(head_skb)->frags;
	frag_skb = head_skb;

	do {
		struct sk_buff *nskb;
		skb_frag_t *nskb_frag;
		int hsize;
		int size;

		if (unlikely(mss == GSO_BY_FRAGS)) {
			len = list_skb->len;
		} else {
			len = head_skb->len - offset;
			if (len > mss)
				len = mss;
		}

		hsize = skb_headlen(head_skb) - offset;

		if (hsize <= 0 && i >= nfrags && skb_headlen(list_skb) &&
		    (skb_headlen(list_skb) == len || sg)) {
			BUG_ON(skb_headlen(list_skb) > len);

			nskb = skb_clone(list_skb, GFP_ATOMIC);
			if (unlikely(!nskb))
				goto err;

			i = 0;
			nfrags = skb_shinfo(list_skb)->nr_frags;
			frag = skb_shinfo(list_skb)->frags;
			frag_skb = list_skb;
			pos += skb_headlen(list_skb);

			while (pos < offset + len) {
				BUG_ON(i >= nfrags);

				size = skb_frag_size(frag);
				if (pos + size > offset + len)
					break;

				i++;
				pos += size;
				frag++;
			}

			list_skb = list_skb->next;

			if (unlikely(pskb_trim(nskb, len))) {
				kfree_skb(nskb);
				goto err;
			}

			hsize = skb_end_offset(nskb);
			if (skb_cow_head(nskb, doffset + headroom)) {
				kfree_skb(nskb);
				goto err;
			}

			nskb->truesize += skb_end_offset(nskb) - hsize;
			skb_release_head_state(nskb);
			__skb_push(nskb, doffset);
		} else {
			if (hsize < 0)
				hsize = 0;
			if (hsize > len || !sg)
				hsize = len;

			nskb = __alloc_skb(hsize + doffset + headroom,
					   GFP_ATOMIC, skb_alloc_rx_flag(head_skb),
					   NUMA_NO_NODE);

			if (unlikely(!nskb))
				goto err;

			skb_reserve(nskb, headroom);
			__skb_put(nskb, doffset);
		}

		if (segs)
			tail->next = nskb;
		else
			segs = nskb;
		tail = nskb;

		__copy_skb_header(nskb, head_skb);

		skb_headers_offset_update(nskb, skb_headroom(nskb) - headroom);
		skb_reset_mac_len(nskb);

		skb_copy_from_linear_data_offset(head_skb, -tnl_hlen,
						 nskb->data - tnl_hlen,
						 doffset + tnl_hlen);

		if (nskb->len == len + doffset)
			goto perform_csum_check;

		if (!sg) {
			if (!csum) {
				if (!nskb->remcsum_offload)
					nskb->ip_summed = CHECKSUM_NONE;
				SKB_GSO_CB(nskb)->csum =
					skb_copy_and_csum_bits(head_skb, offset,
							       skb_put(nskb,
								       len),
							       len);
				SKB_GSO_CB(nskb)->csum_start =
					skb_headroom(nskb) + doffset;
			} else {
				if (skb_copy_bits(head_skb, offset, skb_put(nskb, len), len))
					goto err;
			}
			continue;
		}

		nskb_frag = skb_shinfo(nskb)->frags;

		skb_copy_from_linear_data_offset(head_skb, offset,
						 skb_put(nskb, hsize), hsize);

		skb_shinfo(nskb)->flags |= skb_shinfo(head_skb)->flags &
					   SKBFL_SHARED_FRAG;

		if (skb_zerocopy_clone(nskb, frag_skb, GFP_ATOMIC))
			goto err;

		while (pos < offset + len) {
			if (i >= nfrags) {
				if (skb_orphan_frags(list_skb, GFP_ATOMIC) ||
				    skb_zerocopy_clone(nskb, list_skb,
						       GFP_ATOMIC))
					goto err;

				i = 0;
				nfrags = skb_shinfo(list_skb)->nr_frags;
				frag = skb_shinfo(list_skb)->frags;
				frag_skb = list_skb;
				if (!skb_headlen(list_skb)) {
					BUG_ON(!nfrags);
				} else {
					BUG_ON(!list_skb->head_frag);

					/* to make room for head_frag. */
					i--;
					frag--;
				}

				list_skb = list_skb->next;
			}

			if (unlikely(skb_shinfo(nskb)->nr_frags >=
				     MAX_SKB_FRAGS)) {
				net_warn_ratelimited(
					"skb_segment: too many frags: %u %u\n",
					pos, mss);
				err = -EINVAL;
				goto err;
			}

			*nskb_frag = (i < 0) ? skb_head_frag_to_page_desc(frag_skb) : *frag;
			__skb_frag_ref(nskb_frag);
			size = skb_frag_size(nskb_frag);

			if (pos < offset) {
				skb_frag_off_add(nskb_frag, offset - pos);
				skb_frag_size_sub(nskb_frag, offset - pos);
			}

			skb_shinfo(nskb)->nr_frags++;

			if (pos + size <= offset + len) {
				i++;
				frag++;
				pos += size;
			} else {
				skb_frag_size_sub(nskb_frag, pos + size - (offset + len));
				goto skip_fraglist;
			}

			nskb_frag++;
		}

skip_fraglist:
		nskb->data_len = len - hsize;
		nskb->len += nskb->data_len;
		nskb->truesize += nskb->data_len;

perform_csum_check:
		if (!csum) {
			if (skb_has_shared_frag(nskb) &&
			    __skb_linearize(nskb))
				goto err;

			if (!nskb->remcsum_offload)
				nskb->ip_summed = CHECKSUM_NONE;
			SKB_GSO_CB(nskb)->csum =
				skb_checksum(nskb, doffset,
					     nskb->len - doffset, 0);
			SKB_GSO_CB(nskb)->csum_start =
				skb_headroom(nskb) + doffset;
		}
	} while ((offset += len) < head_skb->len);

	/* Some callers want to get the end of the list.
	 * Put it in segs->prev to avoid walking the list.
	 * (see validate_xmit_skb_list() for example)
	 */
	segs->prev = tail;

	if (partial_segs) {
		struct sk_buff *iter;
		int type = skb_shinfo(head_skb)->gso_type;
		unsigned short gso_size = skb_shinfo(head_skb)->gso_size;

		/* Update type to add partial and then remove dodgy if set */
		type |= (features & NETIF_F_GSO_PARTIAL) / NETIF_F_GSO_PARTIAL * SKB_GSO_PARTIAL;
		type &= ~SKB_GSO_DODGY;

		/* Update GSO info and prepare to start updating headers on
		 * our way back down the stack of protocols.
		 */
		for (iter = segs; iter; iter = iter->next) {
			skb_shinfo(iter)->gso_size = gso_size;
			skb_shinfo(iter)->gso_segs = partial_segs;
			skb_shinfo(iter)->gso_type = type;
			SKB_GSO_CB(iter)->data_offset = skb_headroom(iter) + doffset;
		}

		if (tail->len - doffset <= gso_size)
			skb_shinfo(tail)->gso_size = 0;
		else if (tail != segs)
			skb_shinfo(tail)->gso_segs = DIV_ROUND_UP(tail->len - doffset, gso_size);
	}

	/* Following permits correct backpressure, for protocols
	 * using skb_set_owner_w().
	 * Idea is to tranfert ownership from head_skb to last segment.
	 */
	if (head_skb->destructor == sock_wfree) {
		swap(tail->truesize, head_skb->truesize);
		swap(tail->destructor, head_skb->destructor);
		swap(tail->sk, head_skb->sk);
	}
	return segs;

err:
	kfree_skb_list(segs);
	return ERR_PTR(err);
}
EXPORT_SYMBOL_GPL(skb_segment);

#ifdef CONFIG_SKB_EXTENSIONS
#define SKB_EXT_ALIGN_VALUE	8
#define SKB_EXT_CHUNKSIZEOF(x)	(ALIGN((sizeof(x)), SKB_EXT_ALIGN_VALUE) / SKB_EXT_ALIGN_VALUE)

static const u8 skb_ext_type_len[] = {
#if IS_ENABLED(CONFIG_BRIDGE_NETFILTER)
	[SKB_EXT_BRIDGE_NF] = SKB_EXT_CHUNKSIZEOF(struct nf_bridge_info),
#endif
#ifdef CONFIG_XFRM
	[SKB_EXT_SEC_PATH] = SKB_EXT_CHUNKSIZEOF(struct sec_path),
#endif
#if IS_ENABLED(CONFIG_NET_TC_SKB_EXT)
	[TC_SKB_EXT] = SKB_EXT_CHUNKSIZEOF(struct tc_skb_ext),
#endif
#if IS_ENABLED(CONFIG_MPTCP)
	[SKB_EXT_MPTCP] = SKB_EXT_CHUNKSIZEOF(struct mptcp_ext),
#endif
#if IS_ENABLED(CONFIG_MCTP_FLOWS)
	[SKB_EXT_MCTP] = SKB_EXT_CHUNKSIZEOF(struct mctp_flow),
#endif
};

static __always_inline unsigned int skb_ext_total_length(void)
{
	unsigned int l = SKB_EXT_CHUNKSIZEOF(struct skb_ext);
	int i;

	for (i = 0; i < ARRAY_SIZE(skb_ext_type_len); i++)
		l += skb_ext_type_len[i];

	return l;
}

static void skb_extensions_init(void)
{
	BUILD_BUG_ON(SKB_EXT_NUM >= 8);
#if !IS_ENABLED(CONFIG_KCOV_INSTRUMENT_ALL)
	BUILD_BUG_ON(skb_ext_total_length() > 255);
#endif

	skbuff_ext_cache = kmem_cache_create("skbuff_ext_cache",
					     SKB_EXT_ALIGN_VALUE * skb_ext_total_length(),
					     0,
					     SLAB_HWCACHE_ALIGN|SLAB_PANIC,
					     NULL);
}
#else
static void skb_extensions_init(void) {}
#endif

/* The SKB kmem_cache slab is critical for network performance.  Never
 * merge/alias the slab with similar sized objects.  This avoids fragmentation
 * that hurts performance of kmem_cache_{alloc,free}_bulk APIs.
 */
#ifndef CONFIG_SLUB_TINY
#define FLAG_SKB_NO_MERGE	SLAB_NO_MERGE
#else /* CONFIG_SLUB_TINY - simple loop in kmem_cache_alloc_bulk */
#define FLAG_SKB_NO_MERGE	0
#endif

void __init skb_init(void)
{
	net_hotdata.skbuff_cache = kmem_cache_create_usercopy("skbuff_head_cache",
					      sizeof(struct sk_buff),
					      0,
					      SLAB_HWCACHE_ALIGN|SLAB_PANIC|
						FLAG_SKB_NO_MERGE,
					      offsetof(struct sk_buff, cb),
					      sizeof_field(struct sk_buff, cb),
					      NULL);
	net_hotdata.skbuff_fclone_cache = kmem_cache_create("skbuff_fclone_cache",
						sizeof(struct sk_buff_fclones),
						0,
						SLAB_HWCACHE_ALIGN|SLAB_PANIC,
						NULL);
	/* usercopy should only access first SKB_SMALL_HEAD_HEADROOM bytes.
	 * struct skb_shared_info is located at the end of skb->head,
	 * and should not be copied to/from user.
	 */
	net_hotdata.skb_small_head_cache = kmem_cache_create_usercopy("skbuff_small_head",
						SKB_SMALL_HEAD_CACHE_SIZE,
						0,
						SLAB_HWCACHE_ALIGN | SLAB_PANIC,
						0,
						SKB_SMALL_HEAD_HEADROOM,
						NULL);
	skb_extensions_init();
}

static int
__skb_to_sgvec(struct sk_buff *skb, struct scatterlist *sg, int offset, int len,
	       unsigned int recursion_level)
{
	int start = skb_headlen(skb);
	int i, copy = start - offset;
	struct sk_buff *frag_iter;
	int elt = 0;

	if (unlikely(recursion_level >= 24))
		return -EMSGSIZE;

	if (copy > 0) {
		if (copy > len)
			copy = len;
		sg_set_buf(sg, skb->data + offset, copy);
		elt++;
		if ((len -= copy) == 0)
			return elt;
		offset += copy;
	}

	for (i = 0; i < skb_shinfo(skb)->nr_frags; i++) {
		int end;

		WARN_ON(start > offset + len);

		end = start + skb_frag_size(&skb_shinfo(skb)->frags[i]);
		if ((copy = end - offset) > 0) {
			skb_frag_t *frag = &skb_shinfo(skb)->frags[i];
			if (unlikely(elt && sg_is_last(&sg[elt - 1])))
				return -EMSGSIZE;

			if (copy > len)
				copy = len;
			sg_set_page(&sg[elt], skb_frag_page(frag), copy,
				    skb_frag_off(frag) + offset - start);
			elt++;
			if (!(len -= copy))
				return elt;
			offset += copy;
		}
		start = end;
	}

	skb_walk_frags(skb, frag_iter) {
		int end, ret;

		WARN_ON(start > offset + len);

		end = start + frag_iter->len;
		if ((copy = end - offset) > 0) {
			if (unlikely(elt && sg_is_last(&sg[elt - 1])))
				return -EMSGSIZE;

			if (copy > len)
				copy = len;
			ret = __skb_to_sgvec(frag_iter, sg+elt, offset - start,
					      copy, recursion_level + 1);
			if (unlikely(ret < 0))
				return ret;
			elt += ret;
			if ((len -= copy) == 0)
				return elt;
			offset += copy;
		}
		start = end;
	}
	BUG_ON(len);
	return elt;
}

/**
 *	skb_to_sgvec - Fill a scatter-gather list from a socket buffer
 *	@skb: Socket buffer containing the buffers to be mapped
 *	@sg: The scatter-gather list to map into
 *	@offset: The offset into the buffer's contents to start mapping
 *	@len: Length of buffer space to be mapped
 *
 *	Fill the specified scatter-gather list with mappings/pointers into a
 *	region of the buffer space attached to a socket buffer. Returns either
 *	the number of scatterlist items used, or -EMSGSIZE if the contents
 *	could not fit.
 */
int skb_to_sgvec(struct sk_buff *skb, struct scatterlist *sg, int offset, int len)
{
	int nsg = __skb_to_sgvec(skb, sg, offset, len, 0);

	if (nsg <= 0)
		return nsg;

	sg_mark_end(&sg[nsg - 1]);

	return nsg;
}
EXPORT_SYMBOL_GPL(skb_to_sgvec);

/* As compared with skb_to_sgvec, skb_to_sgvec_nomark only map skb to given
 * sglist without mark the sg which contain last skb data as the end.
 * So the caller can mannipulate sg list as will when padding new data after
 * the first call without calling sg_unmark_end to expend sg list.
 *
 * Scenario to use skb_to_sgvec_nomark:
 * 1. sg_init_table
 * 2. skb_to_sgvec_nomark(payload1)
 * 3. skb_to_sgvec_nomark(payload2)
 *
 * This is equivalent to:
 * 1. sg_init_table
 * 2. skb_to_sgvec(payload1)
 * 3. sg_unmark_end
 * 4. skb_to_sgvec(payload2)
 *
 * When mapping mutilple payload conditionally, skb_to_sgvec_nomark
 * is more preferable.
 */
int skb_to_sgvec_nomark(struct sk_buff *skb, struct scatterlist *sg,
			int offset, int len)
{
	return __skb_to_sgvec(skb, sg, offset, len, 0);
}
EXPORT_SYMBOL_GPL(skb_to_sgvec_nomark);



/**
 *	skb_cow_data - Check that a socket buffer's data buffers are writable
 *	@skb: The socket buffer to check.
 *	@tailbits: Amount of trailing space to be added
 *	@trailer: Returned pointer to the skb where the @tailbits space begins
 *
 *	Make sure that the data buffers attached to a socket buffer are
 *	writable. If they are not, private copies are made of the data buffers
 *	and the socket buffer is set to use these instead.
 *
 *	If @tailbits is given, make sure that there is space to write @tailbits
 *	bytes of data beyond current end of socket buffer.  @trailer will be
 *	set to point to the skb in which this space begins.
 *
 *	The number of scatterlist elements required to completely map the
 *	COW'd and extended socket buffer will be returned.
 */
int skb_cow_data(struct sk_buff *skb, int tailbits, struct sk_buff **trailer)
{
	int copyflag;
	int elt;
	struct sk_buff *skb1, **skb_p;

	/* If skb is cloned or its head is paged, reallocate
	 * head pulling out all the pages (pages are considered not writable
	 * at the moment even if they are anonymous).
	 */
	if ((skb_cloned(skb) || skb_shinfo(skb)->nr_frags) &&
	    !__pskb_pull_tail(skb, __skb_pagelen(skb)))
		return -ENOMEM;

	/* Easy case. Most of packets will go this way. */
	if (!skb_has_frag_list(skb)) {
		/* A little of trouble, not enough of space for trailer.
		 * This should not happen, when stack is tuned to generate
		 * good frames. OK, on miss we reallocate and reserve even more
		 * space, 128 bytes is fair. */

		if (skb_tailroom(skb) < tailbits &&
		    pskb_expand_head(skb, 0, tailbits-skb_tailroom(skb)+128, GFP_ATOMIC))
			return -ENOMEM;

		/* Voila! */
		*trailer = skb;
		return 1;
	}

	/* Misery. We are in troubles, going to mincer fragments... */

	elt = 1;
	skb_p = &skb_shinfo(skb)->frag_list;
	copyflag = 0;

	while ((skb1 = *skb_p) != NULL) {
		int ntail = 0;

		/* The fragment is partially pulled by someone,
		 * this can happen on input. Copy it and everything
		 * after it. */

		if (skb_shared(skb1))
			copyflag = 1;

		/* If the skb is the last, worry about trailer. */

		if (skb1->next == NULL && tailbits) {
			if (skb_shinfo(skb1)->nr_frags ||
			    skb_has_frag_list(skb1) ||
			    skb_tailroom(skb1) < tailbits)
				ntail = tailbits + 128;
		}

		if (copyflag ||
		    skb_cloned(skb1) ||
		    ntail ||
		    skb_shinfo(skb1)->nr_frags ||
		    skb_has_frag_list(skb1)) {
			struct sk_buff *skb2;

			/* Fuck, we are miserable poor guys... */
			if (ntail == 0)
				skb2 = skb_copy(skb1, GFP_ATOMIC);
			else
				skb2 = skb_copy_expand(skb1,
						       skb_headroom(skb1),
						       ntail,
						       GFP_ATOMIC);
			if (unlikely(skb2 == NULL))
				return -ENOMEM;

			if (skb1->sk)
				skb_set_owner_w(skb2, skb1->sk);

			/* Looking around. Are we still alive?
			 * OK, link new skb, drop old one */

			skb2->next = skb1->next;
			*skb_p = skb2;
			kfree_skb(skb1);
			skb1 = skb2;
		}
		elt++;
		*trailer = skb1;
		skb_p = &skb1->next;
	}

	return elt;
}
EXPORT_SYMBOL_GPL(skb_cow_data);

static void sock_rmem_free(struct sk_buff *skb)
{
	struct sock *sk = skb->sk;

	atomic_sub(skb->truesize, &sk->sk_rmem_alloc);
}

static void skb_set_err_queue(struct sk_buff *skb)
{
	/* pkt_type of skbs received on local sockets is never PACKET_OUTGOING.
	 * So, it is safe to (mis)use it to mark skbs on the error queue.
	 */
	skb->pkt_type = PACKET_OUTGOING;
	BUILD_BUG_ON(PACKET_OUTGOING == 0);
}

/*
 * Note: We dont mem charge error packets (no sk_forward_alloc changes)
 */
int sock_queue_err_skb(struct sock *sk, struct sk_buff *skb)
{
	if (atomic_read(&sk->sk_rmem_alloc) + skb->truesize >=
	    (unsigned int)READ_ONCE(sk->sk_rcvbuf))
		return -ENOMEM;

	skb_orphan(skb);
	skb->sk = sk;
	skb->destructor = sock_rmem_free;
	atomic_add(skb->truesize, &sk->sk_rmem_alloc);
	skb_set_err_queue(skb);

	/* before exiting rcu section, make sure dst is refcounted */
	skb_dst_force(skb);

	skb_queue_tail(&sk->sk_error_queue, skb);
	if (!sock_flag(sk, SOCK_DEAD))
		sk_error_report(sk);
	return 0;
}
EXPORT_SYMBOL(sock_queue_err_skb);

static bool is_icmp_err_skb(const struct sk_buff *skb)
{
	return skb && (SKB_EXT_ERR(skb)->ee.ee_origin == SO_EE_ORIGIN_ICMP ||
		       SKB_EXT_ERR(skb)->ee.ee_origin == SO_EE_ORIGIN_ICMP6);
}

struct sk_buff *sock_dequeue_err_skb(struct sock *sk)
{
	struct sk_buff_head *q = &sk->sk_error_queue;
	struct sk_buff *skb, *skb_next = NULL;
	bool icmp_next = false;
	unsigned long flags;

	if (skb_queue_empty_lockless(q))
		return NULL;

	spin_lock_irqsave(&q->lock, flags);
	skb = __skb_dequeue(q);
	if (skb && (skb_next = skb_peek(q))) {
		icmp_next = is_icmp_err_skb(skb_next);
		if (icmp_next)
			sk->sk_err = SKB_EXT_ERR(skb_next)->ee.ee_errno;
	}
	spin_unlock_irqrestore(&q->lock, flags);

	if (is_icmp_err_skb(skb) && !icmp_next)
		sk->sk_err = 0;

	if (skb_next)
		sk_error_report(sk);

	return skb;
}
EXPORT_SYMBOL(sock_dequeue_err_skb);

/**
 * skb_clone_sk - create clone of skb, and take reference to socket
 * @skb: the skb to clone
 *
 * This function creates a clone of a buffer that holds a reference on
 * sk_refcnt.  Buffers created via this function are meant to be
 * returned using sock_queue_err_skb, or free via kfree_skb.
 *
 * When passing buffers allocated with this function to sock_queue_err_skb
 * it is necessary to wrap the call with sock_hold/sock_put in order to
 * prevent the socket from being released prior to being enqueued on
 * the sk_error_queue.
 */
struct sk_buff *skb_clone_sk(struct sk_buff *skb)
{
	struct sock *sk = skb->sk;
	struct sk_buff *clone;

	if (!sk || !refcount_inc_not_zero(&sk->sk_refcnt))
		return NULL;

	clone = skb_clone(skb, GFP_ATOMIC);
	if (!clone) {
		sock_put(sk);
		return NULL;
	}

	clone->sk = sk;
	clone->destructor = sock_efree;

	return clone;
}
EXPORT_SYMBOL(skb_clone_sk);

static void __skb_complete_tx_timestamp(struct sk_buff *skb,
					struct sock *sk,
					int tstype,
					bool opt_stats)
{
	struct sock_exterr_skb *serr;
	int err;

	BUILD_BUG_ON(sizeof(struct sock_exterr_skb) > sizeof(skb->cb));

	serr = SKB_EXT_ERR(skb);
	memset(serr, 0, sizeof(*serr));
	serr->ee.ee_errno = ENOMSG;
	serr->ee.ee_origin = SO_EE_ORIGIN_TIMESTAMPING;
	serr->ee.ee_info = tstype;
	serr->opt_stats = opt_stats;
	serr->header.h4.iif = skb->dev ? skb->dev->ifindex : 0;
	if (READ_ONCE(sk->sk_tsflags) & SOF_TIMESTAMPING_OPT_ID) {
		serr->ee.ee_data = skb_shinfo(skb)->tskey;
		if (sk_is_tcp(sk))
			serr->ee.ee_data -= atomic_read(&sk->sk_tskey);
	}

	err = sock_queue_err_skb(sk, skb);

	if (err)
		kfree_skb(skb);
}

static bool skb_may_tx_timestamp(struct sock *sk, bool tsonly)
{
	bool ret;

	if (likely(READ_ONCE(sysctl_tstamp_allow_data) || tsonly))
		return true;

	read_lock_bh(&sk->sk_callback_lock);
	ret = sk->sk_socket && sk->sk_socket->file &&
	      file_ns_capable(sk->sk_socket->file, &init_user_ns, CAP_NET_RAW);
	read_unlock_bh(&sk->sk_callback_lock);
	return ret;
}

void skb_complete_tx_timestamp(struct sk_buff *skb,
			       struct skb_shared_hwtstamps *hwtstamps)
{
	struct sock *sk = skb->sk;

	if (!skb_may_tx_timestamp(sk, false))
		goto err;

	/* Take a reference to prevent skb_orphan() from freeing the socket,
	 * but only if the socket refcount is not zero.
	 */
	if (likely(refcount_inc_not_zero(&sk->sk_refcnt))) {
		*skb_hwtstamps(skb) = *hwtstamps;
		__skb_complete_tx_timestamp(skb, sk, SCM_TSTAMP_SND, false);
		sock_put(sk);
		return;
	}

err:
	kfree_skb(skb);
}
EXPORT_SYMBOL_GPL(skb_complete_tx_timestamp);

void __skb_tstamp_tx(struct sk_buff *orig_skb,
		     const struct sk_buff *ack_skb,
		     struct skb_shared_hwtstamps *hwtstamps,
		     struct sock *sk, int tstype)
{
	struct sk_buff *skb;
	bool tsonly, opt_stats = false;
	u32 tsflags;

	if (!sk)
		return;

	tsflags = READ_ONCE(sk->sk_tsflags);
	if (!hwtstamps && !(tsflags & SOF_TIMESTAMPING_OPT_TX_SWHW) &&
	    skb_shinfo(orig_skb)->tx_flags & SKBTX_IN_PROGRESS)
		return;

	tsonly = tsflags & SOF_TIMESTAMPING_OPT_TSONLY;
	if (!skb_may_tx_timestamp(sk, tsonly))
		return;

	if (tsonly) {
#ifdef CONFIG_INET
		if ((tsflags & SOF_TIMESTAMPING_OPT_STATS) &&
		    sk_is_tcp(sk)) {
			skb = tcp_get_timestamping_opt_stats(sk, orig_skb,
							     ack_skb);
			opt_stats = true;
		} else
#endif
			skb = alloc_skb(0, GFP_ATOMIC);
	} else {
		skb = skb_clone(orig_skb, GFP_ATOMIC);

		if (skb_orphan_frags_rx(skb, GFP_ATOMIC)) {
			kfree_skb(skb);
			return;
		}
	}
	if (!skb)
		return;

	if (tsonly) {
		skb_shinfo(skb)->tx_flags |= skb_shinfo(orig_skb)->tx_flags &
					     SKBTX_ANY_TSTAMP;
		skb_shinfo(skb)->tskey = skb_shinfo(orig_skb)->tskey;
	}

	if (hwtstamps)
		*skb_hwtstamps(skb) = *hwtstamps;
	else
		__net_timestamp(skb);

	__skb_complete_tx_timestamp(skb, sk, tstype, opt_stats);
}
EXPORT_SYMBOL_GPL(__skb_tstamp_tx);

void skb_tstamp_tx(struct sk_buff *orig_skb,
		   struct skb_shared_hwtstamps *hwtstamps)
{
	return __skb_tstamp_tx(orig_skb, NULL, hwtstamps, orig_skb->sk,
			       SCM_TSTAMP_SND);
}
EXPORT_SYMBOL_GPL(skb_tstamp_tx);

#ifdef CONFIG_WIRELESS
void skb_complete_wifi_ack(struct sk_buff *skb, bool acked)
{
	struct sock *sk = skb->sk;
	struct sock_exterr_skb *serr;
	int err = 1;

	skb->wifi_acked_valid = 1;
	skb->wifi_acked = acked;

	serr = SKB_EXT_ERR(skb);
	memset(serr, 0, sizeof(*serr));
	serr->ee.ee_errno = ENOMSG;
	serr->ee.ee_origin = SO_EE_ORIGIN_TXSTATUS;

	/* Take a reference to prevent skb_orphan() from freeing the socket,
	 * but only if the socket refcount is not zero.
	 */
	if (likely(refcount_inc_not_zero(&sk->sk_refcnt))) {
		err = sock_queue_err_skb(sk, skb);
		sock_put(sk);
	}
	if (err)
		kfree_skb(skb);
}
EXPORT_SYMBOL_GPL(skb_complete_wifi_ack);
#endif /* CONFIG_WIRELESS */

/**
 * skb_partial_csum_set - set up and verify partial csum values for packet
 * @skb: the skb to set
 * @start: the number of bytes after skb->data to start checksumming.
 * @off: the offset from start to place the checksum.
 *
 * For untrusted partially-checksummed packets, we need to make sure the values
 * for skb->csum_start and skb->csum_offset are valid so we don't oops.
 *
 * This function checks and sets those values and skb->ip_summed: if this
 * returns false you should drop the packet.
 */
bool skb_partial_csum_set(struct sk_buff *skb, u16 start, u16 off)
{
	u32 csum_end = (u32)start + (u32)off + sizeof(__sum16);
	u32 csum_start = skb_headroom(skb) + (u32)start;

	if (unlikely(csum_start >= U16_MAX || csum_end > skb_headlen(skb))) {
		net_warn_ratelimited("bad partial csum: csum=%u/%u headroom=%u headlen=%u\n",
				     start, off, skb_headroom(skb), skb_headlen(skb));
		return false;
	}
	skb->ip_summed = CHECKSUM_PARTIAL;
	skb->csum_start = csum_start;
	skb->csum_offset = off;
	skb->transport_header = csum_start;
	return true;
}
EXPORT_SYMBOL_GPL(skb_partial_csum_set);

static int skb_maybe_pull_tail(struct sk_buff *skb, unsigned int len,
			       unsigned int max)
{
	if (skb_headlen(skb) >= len)
		return 0;

	/* If we need to pullup then pullup to the max, so we
	 * won't need to do it again.
	 */
	if (max > skb->len)
		max = skb->len;

	if (__pskb_pull_tail(skb, max - skb_headlen(skb)) == NULL)
		return -ENOMEM;

	if (skb_headlen(skb) < len)
		return -EPROTO;

	return 0;
}

#define MAX_TCP_HDR_LEN (15 * 4)

static __sum16 *skb_checksum_setup_ip(struct sk_buff *skb,
				      typeof(IPPROTO_IP) proto,
				      unsigned int off)
{
	int err;

	switch (proto) {
	case IPPROTO_TCP:
		err = skb_maybe_pull_tail(skb, off + sizeof(struct tcphdr),
					  off + MAX_TCP_HDR_LEN);
		if (!err && !skb_partial_csum_set(skb, off,
						  offsetof(struct tcphdr,
							   check)))
			err = -EPROTO;
		return err ? ERR_PTR(err) : &tcp_hdr(skb)->check;

	case IPPROTO_UDP:
		err = skb_maybe_pull_tail(skb, off + sizeof(struct udphdr),
					  off + sizeof(struct udphdr));
		if (!err && !skb_partial_csum_set(skb, off,
						  offsetof(struct udphdr,
							   check)))
			err = -EPROTO;
		return err ? ERR_PTR(err) : &udp_hdr(skb)->check;
	}

	return ERR_PTR(-EPROTO);
}

/* This value should be large enough to cover a tagged ethernet header plus
 * maximally sized IP and TCP or UDP headers.
 */
#define MAX_IP_HDR_LEN 128

static int skb_checksum_setup_ipv4(struct sk_buff *skb, bool recalculate)
{
	unsigned int off;
	bool fragment;
	__sum16 *csum;
	int err;

	fragment = false;

	err = skb_maybe_pull_tail(skb,
				  sizeof(struct iphdr),
				  MAX_IP_HDR_LEN);
	if (err < 0)
		goto out;

	if (ip_is_fragment(ip_hdr(skb)))
		fragment = true;

	off = ip_hdrlen(skb);

	err = -EPROTO;

	if (fragment)
		goto out;

	csum = skb_checksum_setup_ip(skb, ip_hdr(skb)->protocol, off);
	if (IS_ERR(csum))
		return PTR_ERR(csum);

	if (recalculate)
		*csum = ~csum_tcpudp_magic(ip_hdr(skb)->saddr,
					   ip_hdr(skb)->daddr,
					   skb->len - off,
					   ip_hdr(skb)->protocol, 0);
	err = 0;

out:
	return err;
}

/* This value should be large enough to cover a tagged ethernet header plus
 * an IPv6 header, all options, and a maximal TCP or UDP header.
 */
#define MAX_IPV6_HDR_LEN 256

#define OPT_HDR(type, skb, off) \
	(type *)(skb_network_header(skb) + (off))

static int skb_checksum_setup_ipv6(struct sk_buff *skb, bool recalculate)
{
	int err;
	u8 nexthdr;
	unsigned int off;
	unsigned int len;
	bool fragment;
	bool done;
	__sum16 *csum;

	fragment = false;
	done = false;

	off = sizeof(struct ipv6hdr);

	err = skb_maybe_pull_tail(skb, off, MAX_IPV6_HDR_LEN);
	if (err < 0)
		goto out;

	nexthdr = ipv6_hdr(skb)->nexthdr;

	len = sizeof(struct ipv6hdr) + ntohs(ipv6_hdr(skb)->payload_len);
	while (off <= len && !done) {
		switch (nexthdr) {
		case IPPROTO_DSTOPTS:
		case IPPROTO_HOPOPTS:
		case IPPROTO_ROUTING: {
			struct ipv6_opt_hdr *hp;

			err = skb_maybe_pull_tail(skb,
						  off +
						  sizeof(struct ipv6_opt_hdr),
						  MAX_IPV6_HDR_LEN);
			if (err < 0)
				goto out;

			hp = OPT_HDR(struct ipv6_opt_hdr, skb, off);
			nexthdr = hp->nexthdr;
			off += ipv6_optlen(hp);
			break;
		}
		case IPPROTO_AH: {
			struct ip_auth_hdr *hp;

			err = skb_maybe_pull_tail(skb,
						  off +
						  sizeof(struct ip_auth_hdr),
						  MAX_IPV6_HDR_LEN);
			if (err < 0)
				goto out;

			hp = OPT_HDR(struct ip_auth_hdr, skb, off);
			nexthdr = hp->nexthdr;
			off += ipv6_authlen(hp);
			break;
		}
		case IPPROTO_FRAGMENT: {
			struct frag_hdr *hp;

			err = skb_maybe_pull_tail(skb,
						  off +
						  sizeof(struct frag_hdr),
						  MAX_IPV6_HDR_LEN);
			if (err < 0)
				goto out;

			hp = OPT_HDR(struct frag_hdr, skb, off);

			if (hp->frag_off & htons(IP6_OFFSET | IP6_MF))
				fragment = true;

			nexthdr = hp->nexthdr;
			off += sizeof(struct frag_hdr);
			break;
		}
		default:
			done = true;
			break;
		}
	}

	err = -EPROTO;

	if (!done || fragment)
		goto out;

	csum = skb_checksum_setup_ip(skb, nexthdr, off);
	if (IS_ERR(csum))
		return PTR_ERR(csum);

	if (recalculate)
		*csum = ~csum_ipv6_magic(&ipv6_hdr(skb)->saddr,
					 &ipv6_hdr(skb)->daddr,
					 skb->len - off, nexthdr, 0);
	err = 0;

out:
	return err;
}

/**
 * skb_checksum_setup - set up partial checksum offset
 * @skb: the skb to set up
 * @recalculate: if true the pseudo-header checksum will be recalculated
 */
int skb_checksum_setup(struct sk_buff *skb, bool recalculate)
{
	int err;

	switch (skb->protocol) {
	case htons(ETH_P_IP):
		err = skb_checksum_setup_ipv4(skb, recalculate);
		break;

	case htons(ETH_P_IPV6):
		err = skb_checksum_setup_ipv6(skb, recalculate);
		break;

	default:
		err = -EPROTO;
		break;
	}

	return err;
}
EXPORT_SYMBOL(skb_checksum_setup);

/**
 * skb_checksum_maybe_trim - maybe trims the given skb
 * @skb: the skb to check
 * @transport_len: the data length beyond the network header
 *
 * Checks whether the given skb has data beyond the given transport length.
 * If so, returns a cloned skb trimmed to this transport length.
 * Otherwise returns the provided skb. Returns NULL in error cases
 * (e.g. transport_len exceeds skb length or out-of-memory).
 *
 * Caller needs to set the skb transport header and free any returned skb if it
 * differs from the provided skb.
 */
static struct sk_buff *skb_checksum_maybe_trim(struct sk_buff *skb,
					       unsigned int transport_len)
{
	struct sk_buff *skb_chk;
	unsigned int len = skb_transport_offset(skb) + transport_len;
	int ret;

	if (skb->len < len)
		return NULL;
	else if (skb->len == len)
		return skb;

	skb_chk = skb_clone(skb, GFP_ATOMIC);
	if (!skb_chk)
		return NULL;

	ret = pskb_trim_rcsum(skb_chk, len);
	if (ret) {
		kfree_skb(skb_chk);
		return NULL;
	}

	return skb_chk;
}

/**
 * skb_checksum_trimmed - validate checksum of an skb
 * @skb: the skb to check
 * @transport_len: the data length beyond the network header
 * @skb_chkf: checksum function to use
 *
 * Applies the given checksum function skb_chkf to the provided skb.
 * Returns a checked and maybe trimmed skb. Returns NULL on error.
 *
 * If the skb has data beyond the given transport length, then a
 * trimmed & cloned skb is checked and returned.
 *
 * Caller needs to set the skb transport header and free any returned skb if it
 * differs from the provided skb.
 */
struct sk_buff *skb_checksum_trimmed(struct sk_buff *skb,
				     unsigned int transport_len,
				     __sum16(*skb_chkf)(struct sk_buff *skb))
{
	struct sk_buff *skb_chk;
	unsigned int offset = skb_transport_offset(skb);
	__sum16 ret;

	skb_chk = skb_checksum_maybe_trim(skb, transport_len);
	if (!skb_chk)
		goto err;

	if (!pskb_may_pull(skb_chk, offset))
		goto err;

	skb_pull_rcsum(skb_chk, offset);
	ret = skb_chkf(skb_chk);
	skb_push_rcsum(skb_chk, offset);

	if (ret)
		goto err;

	return skb_chk;

err:
	if (skb_chk && skb_chk != skb)
		kfree_skb(skb_chk);

	return NULL;

}
EXPORT_SYMBOL(skb_checksum_trimmed);

void __skb_warn_lro_forwarding(const struct sk_buff *skb)
{
	net_warn_ratelimited("%s: received packets cannot be forwarded while LRO is enabled\n",
			     skb->dev->name);
}
EXPORT_SYMBOL(__skb_warn_lro_forwarding);

void kfree_skb_partial(struct sk_buff *skb, bool head_stolen)
{
	if (head_stolen) {
		skb_release_head_state(skb);
		kmem_cache_free(net_hotdata.skbuff_cache, skb);
	} else {
		__kfree_skb(skb);
	}
}
EXPORT_SYMBOL(kfree_skb_partial);

/**
 * skb_try_coalesce - try to merge skb to prior one
 * @to: prior buffer
 * @from: buffer to add
 * @fragstolen: pointer to boolean
 * @delta_truesize: how much more was allocated than was requested
 */
bool skb_try_coalesce(struct sk_buff *to, struct sk_buff *from,
		      bool *fragstolen, int *delta_truesize)
{
	struct skb_shared_info *to_shinfo, *from_shinfo;
	int i, delta, len = from->len;

	*fragstolen = false;

	if (skb_cloned(to))
		return false;

	/* In general, avoid mixing page_pool and non-page_pool allocated
	 * pages within the same SKB. In theory we could take full
	 * references if @from is cloned and !@to->pp_recycle but its
	 * tricky (due to potential race with the clone disappearing) and
	 * rare, so not worth dealing with.
	 */
	if (to->pp_recycle != from->pp_recycle)
		return false;

	if (len <= skb_tailroom(to)) {
		if (len)
			BUG_ON(skb_copy_bits(from, 0, skb_put(to, len), len));
		*delta_truesize = 0;
		return true;
	}

	to_shinfo = skb_shinfo(to);
	from_shinfo = skb_shinfo(from);
	if (to_shinfo->frag_list || from_shinfo->frag_list)
		return false;
	if (skb_zcopy(to) || skb_zcopy(from))
		return false;

	if (skb_headlen(from) != 0) {
		struct page *page;
		unsigned int offset;

		if (to_shinfo->nr_frags +
		    from_shinfo->nr_frags >= MAX_SKB_FRAGS)
			return false;

		if (skb_head_is_locked(from))
			return false;

		delta = from->truesize - SKB_DATA_ALIGN(sizeof(struct sk_buff));

		page = virt_to_head_page(from->head);
		offset = from->data - (unsigned char *)page_address(page);

		skb_fill_page_desc(to, to_shinfo->nr_frags,
				   page, offset, skb_headlen(from));
		*fragstolen = true;
	} else {
		if (to_shinfo->nr_frags +
		    from_shinfo->nr_frags > MAX_SKB_FRAGS)
			return false;

		delta = from->truesize - SKB_TRUESIZE(skb_end_offset(from));
	}

	WARN_ON_ONCE(delta < len);

	memcpy(to_shinfo->frags + to_shinfo->nr_frags,
	       from_shinfo->frags,
	       from_shinfo->nr_frags * sizeof(skb_frag_t));
	to_shinfo->nr_frags += from_shinfo->nr_frags;

	if (!skb_cloned(from))
		from_shinfo->nr_frags = 0;

	/* if the skb is not cloned this does nothing
	 * since we set nr_frags to 0.
	 */
	if (skb_pp_frag_ref(from)) {
		for (i = 0; i < from_shinfo->nr_frags; i++)
			__skb_frag_ref(&from_shinfo->frags[i]);
	}

	to->truesize += delta;
	to->len += len;
	to->data_len += len;

	*delta_truesize = delta;
	return true;
}
EXPORT_SYMBOL(skb_try_coalesce);

/**
 * skb_scrub_packet - scrub an skb
 *
 * @skb: buffer to clean
 * @xnet: packet is crossing netns
 *
 * skb_scrub_packet can be used after encapsulating or decapsulting a packet
 * into/from a tunnel. Some information have to be cleared during these
 * operations.
 * skb_scrub_packet can also be used to clean a skb before injecting it in
 * another namespace (@xnet == true). We have to clear all information in the
 * skb that could impact namespace isolation.
 */
void skb_scrub_packet(struct sk_buff *skb, bool xnet)
{
	skb->pkt_type = PACKET_HOST;
	skb->skb_iif = 0;
	skb->ignore_df = 0;
	skb_dst_drop(skb);
	skb_ext_reset(skb);
	nf_reset_ct(skb);
	nf_reset_trace(skb);

#ifdef CONFIG_NET_SWITCHDEV
	skb->offload_fwd_mark = 0;
	skb->offload_l3_fwd_mark = 0;
#endif

	if (!xnet)
		return;

	ipvs_reset(skb);
	skb->mark = 0;
	skb_clear_tstamp(skb);
}
EXPORT_SYMBOL_GPL(skb_scrub_packet);

static struct sk_buff *skb_reorder_vlan_header(struct sk_buff *skb)
{
	int mac_len, meta_len;
	void *meta;

	if (skb_cow(skb, skb_headroom(skb)) < 0) {
		kfree_skb(skb);
		return NULL;
	}

	mac_len = skb->data - skb_mac_header(skb);
	if (likely(mac_len > VLAN_HLEN + ETH_TLEN)) {
		memmove(skb_mac_header(skb) + VLAN_HLEN, skb_mac_header(skb),
			mac_len - VLAN_HLEN - ETH_TLEN);
	}

	meta_len = skb_metadata_len(skb);
	if (meta_len) {
		meta = skb_metadata_end(skb) - meta_len;
		memmove(meta + VLAN_HLEN, meta, meta_len);
	}

	skb->mac_header += VLAN_HLEN;
	return skb;
}

struct sk_buff *skb_vlan_untag(struct sk_buff *skb)
{
	struct vlan_hdr *vhdr;
	u16 vlan_tci;

	if (unlikely(skb_vlan_tag_present(skb))) {
		/* vlan_tci is already set-up so leave this for another time */
		return skb;
	}

	skb = skb_share_check(skb, GFP_ATOMIC);
	if (unlikely(!skb))
		goto err_free;
	/* We may access the two bytes after vlan_hdr in vlan_set_encap_proto(). */
	if (unlikely(!pskb_may_pull(skb, VLAN_HLEN + sizeof(unsigned short))))
		goto err_free;

	vhdr = (struct vlan_hdr *)skb->data;
	vlan_tci = ntohs(vhdr->h_vlan_TCI);
	__vlan_hwaccel_put_tag(skb, skb->protocol, vlan_tci);

	skb_pull_rcsum(skb, VLAN_HLEN);
	vlan_set_encap_proto(skb, vhdr);

	skb = skb_reorder_vlan_header(skb);
	if (unlikely(!skb))
		goto err_free;

	skb_reset_network_header(skb);
	if (!skb_transport_header_was_set(skb))
		skb_reset_transport_header(skb);
	skb_reset_mac_len(skb);

	return skb;

err_free:
	kfree_skb(skb);
	return NULL;
}
EXPORT_SYMBOL(skb_vlan_untag);

int skb_ensure_writable(struct sk_buff *skb, unsigned int write_len)
{
	if (!pskb_may_pull(skb, write_len))
		return -ENOMEM;

	if (!skb_cloned(skb) || skb_clone_writable(skb, write_len))
		return 0;

	return pskb_expand_head(skb, 0, 0, GFP_ATOMIC);
}
EXPORT_SYMBOL(skb_ensure_writable);

int skb_ensure_writable_head_tail(struct sk_buff *skb, struct net_device *dev)
{
	int needed_headroom = dev->needed_headroom;
	int needed_tailroom = dev->needed_tailroom;

	/* For tail taggers, we need to pad short frames ourselves, to ensure
	 * that the tail tag does not fail at its role of being at the end of
	 * the packet, once the conduit interface pads the frame. Account for
	 * that pad length here, and pad later.
	 */
	if (unlikely(needed_tailroom && skb->len < ETH_ZLEN))
		needed_tailroom += ETH_ZLEN - skb->len;
	/* skb_headroom() returns unsigned int... */
	needed_headroom = max_t(int, needed_headroom - skb_headroom(skb), 0);
	needed_tailroom = max_t(int, needed_tailroom - skb_tailroom(skb), 0);

	if (likely(!needed_headroom && !needed_tailroom && !skb_cloned(skb)))
		/* No reallocation needed, yay! */
		return 0;

	return pskb_expand_head(skb, needed_headroom, needed_tailroom,
				GFP_ATOMIC);
}
EXPORT_SYMBOL(skb_ensure_writable_head_tail);

/* remove VLAN header from packet and update csum accordingly.
 * expects a non skb_vlan_tag_present skb with a vlan tag payload
 */
int __skb_vlan_pop(struct sk_buff *skb, u16 *vlan_tci)
{
	int offset = skb->data - skb_mac_header(skb);
	int err;

	if (WARN_ONCE(offset,
		      "__skb_vlan_pop got skb with skb->data not at mac header (offset %d)\n",
		      offset)) {
		return -EINVAL;
	}

	err = skb_ensure_writable(skb, VLAN_ETH_HLEN);
	if (unlikely(err))
		return err;

	skb_postpull_rcsum(skb, skb->data + (2 * ETH_ALEN), VLAN_HLEN);

	vlan_remove_tag(skb, vlan_tci);

	skb->mac_header += VLAN_HLEN;

	if (skb_network_offset(skb) < ETH_HLEN)
		skb_set_network_header(skb, ETH_HLEN);

	skb_reset_mac_len(skb);

	return err;
}
EXPORT_SYMBOL(__skb_vlan_pop);

/* Pop a vlan tag either from hwaccel or from payload.
 * Expects skb->data at mac header.
 */
int skb_vlan_pop(struct sk_buff *skb)
{
	u16 vlan_tci;
	__be16 vlan_proto;
	int err;

	if (likely(skb_vlan_tag_present(skb))) {
		__vlan_hwaccel_clear_tag(skb);
	} else {
		if (unlikely(!eth_type_vlan(skb->protocol)))
			return 0;

		err = __skb_vlan_pop(skb, &vlan_tci);
		if (err)
			return err;
	}
	/* move next vlan tag to hw accel tag */
	if (likely(!eth_type_vlan(skb->protocol)))
		return 0;

	vlan_proto = skb->protocol;
	err = __skb_vlan_pop(skb, &vlan_tci);
	if (unlikely(err))
		return err;

	__vlan_hwaccel_put_tag(skb, vlan_proto, vlan_tci);
	return 0;
}
EXPORT_SYMBOL(skb_vlan_pop);

/* Push a vlan tag either into hwaccel or into payload (if hwaccel tag present).
 * Expects skb->data at mac header.
 */
int skb_vlan_push(struct sk_buff *skb, __be16 vlan_proto, u16 vlan_tci)
{
	if (skb_vlan_tag_present(skb)) {
		int offset = skb->data - skb_mac_header(skb);
		int err;

		if (WARN_ONCE(offset,
			      "skb_vlan_push got skb with skb->data not at mac header (offset %d)\n",
			      offset)) {
			return -EINVAL;
		}

		err = __vlan_insert_tag(skb, skb->vlan_proto,
					skb_vlan_tag_get(skb));
		if (err)
			return err;

		skb->protocol = skb->vlan_proto;
		skb->mac_len += VLAN_HLEN;

		skb_postpush_rcsum(skb, skb->data + (2 * ETH_ALEN), VLAN_HLEN);
	}
	__vlan_hwaccel_put_tag(skb, vlan_proto, vlan_tci);
	return 0;
}
EXPORT_SYMBOL(skb_vlan_push);

/**
 * skb_eth_pop() - Drop the Ethernet header at the head of a packet
 *
 * @skb: Socket buffer to modify
 *
 * Drop the Ethernet header of @skb.
 *
 * Expects that skb->data points to the mac header and that no VLAN tags are
 * present.
 *
 * Returns 0 on success, -errno otherwise.
 */
int skb_eth_pop(struct sk_buff *skb)
{
	if (!pskb_may_pull(skb, ETH_HLEN) || skb_vlan_tagged(skb) ||
	    skb_network_offset(skb) < ETH_HLEN)
		return -EPROTO;

	skb_pull_rcsum(skb, ETH_HLEN);
	skb_reset_mac_header(skb);
	skb_reset_mac_len(skb);

	return 0;
}
EXPORT_SYMBOL(skb_eth_pop);

/**
 * skb_eth_push() - Add a new Ethernet header at the head of a packet
 *
 * @skb: Socket buffer to modify
 * @dst: Destination MAC address of the new header
 * @src: Source MAC address of the new header
 *
 * Prepend @skb with a new Ethernet header.
 *
 * Expects that skb->data points to the mac header, which must be empty.
 *
 * Returns 0 on success, -errno otherwise.
 */
int skb_eth_push(struct sk_buff *skb, const unsigned char *dst,
		 const unsigned char *src)
{
	struct ethhdr *eth;
	int err;

	if (skb_network_offset(skb) || skb_vlan_tag_present(skb))
		return -EPROTO;

	err = skb_cow_head(skb, sizeof(*eth));
	if (err < 0)
		return err;

	skb_push(skb, sizeof(*eth));
	skb_reset_mac_header(skb);
	skb_reset_mac_len(skb);

	eth = eth_hdr(skb);
	ether_addr_copy(eth->h_dest, dst);
	ether_addr_copy(eth->h_source, src);
	eth->h_proto = skb->protocol;

	skb_postpush_rcsum(skb, eth, sizeof(*eth));

	return 0;
}
EXPORT_SYMBOL(skb_eth_push);

/* Update the ethertype of hdr and the skb csum value if required. */
static void skb_mod_eth_type(struct sk_buff *skb, struct ethhdr *hdr,
			     __be16 ethertype)
{
	if (skb->ip_summed == CHECKSUM_COMPLETE) {
		__be16 diff[] = { ~hdr->h_proto, ethertype };

		skb->csum = csum_partial((char *)diff, sizeof(diff), skb->csum);
	}

	hdr->h_proto = ethertype;
}

/**
 * skb_mpls_push() - push a new MPLS header after mac_len bytes from start of
 *                   the packet
 *
 * @skb: buffer
 * @mpls_lse: MPLS label stack entry to push
 * @mpls_proto: ethertype of the new MPLS header (expects 0x8847 or 0x8848)
 * @mac_len: length of the MAC header
 * @ethernet: flag to indicate if the resulting packet after skb_mpls_push is
 *            ethernet
 *
 * Expects skb->data at mac header.
 *
 * Returns 0 on success, -errno otherwise.
 */
int skb_mpls_push(struct sk_buff *skb, __be32 mpls_lse, __be16 mpls_proto,
		  int mac_len, bool ethernet)
{
	struct mpls_shim_hdr *lse;
	int err;

	if (unlikely(!eth_p_mpls(mpls_proto)))
		return -EINVAL;

	/* Networking stack does not allow simultaneous Tunnel and MPLS GSO. */
	if (skb->encapsulation)
		return -EINVAL;

	err = skb_cow_head(skb, MPLS_HLEN);
	if (unlikely(err))
		return err;

	if (!skb->inner_protocol) {
		skb_set_inner_network_header(skb, skb_network_offset(skb));
		skb_set_inner_protocol(skb, skb->protocol);
	}

	skb_push(skb, MPLS_HLEN);
	memmove(skb_mac_header(skb) - MPLS_HLEN, skb_mac_header(skb),
		mac_len);
	skb_reset_mac_header(skb);
	skb_set_network_header(skb, mac_len);
	skb_reset_mac_len(skb);

	lse = mpls_hdr(skb);
	lse->label_stack_entry = mpls_lse;
	skb_postpush_rcsum(skb, lse, MPLS_HLEN);

	if (ethernet && mac_len >= ETH_HLEN)
		skb_mod_eth_type(skb, eth_hdr(skb), mpls_proto);
	skb->protocol = mpls_proto;

	return 0;
}
EXPORT_SYMBOL_GPL(skb_mpls_push);

/**
 * skb_mpls_pop() - pop the outermost MPLS header
 *
 * @skb: buffer
 * @next_proto: ethertype of header after popped MPLS header
 * @mac_len: length of the MAC header
 * @ethernet: flag to indicate if the packet is ethernet
 *
 * Expects skb->data at mac header.
 *
 * Returns 0 on success, -errno otherwise.
 */
int skb_mpls_pop(struct sk_buff *skb, __be16 next_proto, int mac_len,
		 bool ethernet)
{
	int err;

	if (unlikely(!eth_p_mpls(skb->protocol)))
		return 0;

	err = skb_ensure_writable(skb, mac_len + MPLS_HLEN);
	if (unlikely(err))
		return err;

	skb_postpull_rcsum(skb, mpls_hdr(skb), MPLS_HLEN);
	memmove(skb_mac_header(skb) + MPLS_HLEN, skb_mac_header(skb),
		mac_len);

	__skb_pull(skb, MPLS_HLEN);
	skb_reset_mac_header(skb);
	skb_set_network_header(skb, mac_len);

	if (ethernet && mac_len >= ETH_HLEN) {
		struct ethhdr *hdr;

		/* use mpls_hdr() to get ethertype to account for VLANs. */
		hdr = (struct ethhdr *)((void *)mpls_hdr(skb) - ETH_HLEN);
		skb_mod_eth_type(skb, hdr, next_proto);
	}
	skb->protocol = next_proto;

	return 0;
}
EXPORT_SYMBOL_GPL(skb_mpls_pop);

/**
 * skb_mpls_update_lse() - modify outermost MPLS header and update csum
 *
 * @skb: buffer
 * @mpls_lse: new MPLS label stack entry to update to
 *
 * Expects skb->data at mac header.
 *
 * Returns 0 on success, -errno otherwise.
 */
int skb_mpls_update_lse(struct sk_buff *skb, __be32 mpls_lse)
{
	int err;

	if (unlikely(!eth_p_mpls(skb->protocol)))
		return -EINVAL;

	err = skb_ensure_writable(skb, skb->mac_len + MPLS_HLEN);
	if (unlikely(err))
		return err;

	if (skb->ip_summed == CHECKSUM_COMPLETE) {
		__be32 diff[] = { ~mpls_hdr(skb)->label_stack_entry, mpls_lse };

		skb->csum = csum_partial((char *)diff, sizeof(diff), skb->csum);
	}

	mpls_hdr(skb)->label_stack_entry = mpls_lse;

	return 0;
}
EXPORT_SYMBOL_GPL(skb_mpls_update_lse);

/**
 * skb_mpls_dec_ttl() - decrement the TTL of the outermost MPLS header
 *
 * @skb: buffer
 *
 * Expects skb->data at mac header.
 *
 * Returns 0 on success, -errno otherwise.
 */
int skb_mpls_dec_ttl(struct sk_buff *skb)
{
	u32 lse;
	u8 ttl;

	if (unlikely(!eth_p_mpls(skb->protocol)))
		return -EINVAL;

	if (!pskb_may_pull(skb, skb_network_offset(skb) + MPLS_HLEN))
		return -ENOMEM;

	lse = be32_to_cpu(mpls_hdr(skb)->label_stack_entry);
	ttl = (lse & MPLS_LS_TTL_MASK) >> MPLS_LS_TTL_SHIFT;
	if (!--ttl)
		return -EINVAL;

	lse &= ~MPLS_LS_TTL_MASK;
	lse |= ttl << MPLS_LS_TTL_SHIFT;

	return skb_mpls_update_lse(skb, cpu_to_be32(lse));
}
EXPORT_SYMBOL_GPL(skb_mpls_dec_ttl);

/**
 * alloc_skb_with_frags - allocate skb with page frags
 *
 * @header_len: size of linear part
 * @data_len: needed length in frags
 * @order: max page order desired.
 * @errcode: pointer to error code if any
 * @gfp_mask: allocation mask
 *
 * This can be used to allocate a paged skb, given a maximal order for frags.
 */
struct sk_buff *alloc_skb_with_frags(unsigned long header_len,
				     unsigned long data_len,
				     int order,
				     int *errcode,
				     gfp_t gfp_mask)
{
	unsigned long chunk;
	struct sk_buff *skb;
	struct page *page;
	int nr_frags = 0;

	*errcode = -EMSGSIZE;
	if (unlikely(data_len > MAX_SKB_FRAGS * (PAGE_SIZE << order)))
		return NULL;

	*errcode = -ENOBUFS;
	skb = alloc_skb(header_len, gfp_mask);
	if (!skb)
		return NULL;

	while (data_len) {
		if (nr_frags == MAX_SKB_FRAGS - 1)
			goto failure;
		while (order && PAGE_ALIGN(data_len) < (PAGE_SIZE << order))
			order--;

		if (order) {
			page = alloc_pages((gfp_mask & ~__GFP_DIRECT_RECLAIM) |
					   __GFP_COMP |
					   __GFP_NOWARN,
					   order);
			if (!page) {
				order--;
				continue;
			}
		} else {
			page = alloc_page(gfp_mask);
			if (!page)
				goto failure;
		}
		chunk = min_t(unsigned long, data_len,
			      PAGE_SIZE << order);
		skb_fill_page_desc(skb, nr_frags, page, 0, chunk);
		nr_frags++;
		skb->truesize += (PAGE_SIZE << order);
		data_len -= chunk;
	}
	return skb;

failure:
	kfree_skb(skb);
	return NULL;
}
EXPORT_SYMBOL(alloc_skb_with_frags);

/* carve out the first off bytes from skb when off < headlen */
static int pskb_carve_inside_header(struct sk_buff *skb, const u32 off,
				    const int headlen, gfp_t gfp_mask)
{
	int i;
	unsigned int size = skb_end_offset(skb);
	int new_hlen = headlen - off;
	u8 *data;

	if (skb_pfmemalloc(skb))
		gfp_mask |= __GFP_MEMALLOC;

	data = kmalloc_reserve(&size, gfp_mask, NUMA_NO_NODE, NULL);
	if (!data)
		return -ENOMEM;
	size = SKB_WITH_OVERHEAD(size);

	/* Copy real data, and all frags */
	skb_copy_from_linear_data_offset(skb, off, data, new_hlen);
	skb->len -= off;

	memcpy((struct skb_shared_info *)(data + size),
	       skb_shinfo(skb),
	       offsetof(struct skb_shared_info,
			frags[skb_shinfo(skb)->nr_frags]));
	if (skb_cloned(skb)) {
		/* drop the old head gracefully */
		if (skb_orphan_frags(skb, gfp_mask)) {
			skb_kfree_head(data, size);
			return -ENOMEM;
		}
		for (i = 0; i < skb_shinfo(skb)->nr_frags; i++)
			skb_frag_ref(skb, i);
		if (skb_has_frag_list(skb))
			skb_clone_fraglist(skb);
		skb_release_data(skb, SKB_CONSUMED);
	} else {
		/* we can reuse existing recount- all we did was
		 * relocate values
		 */
		skb_free_head(skb);
	}

	skb->head = data;
	skb->data = data;
	skb->head_frag = 0;
	skb_set_end_offset(skb, size);
	skb_set_tail_pointer(skb, skb_headlen(skb));
	skb_headers_offset_update(skb, 0);
	skb->cloned = 0;
	skb->hdr_len = 0;
	skb->nohdr = 0;
	atomic_set(&skb_shinfo(skb)->dataref, 1);

	return 0;
}

static int pskb_carve(struct sk_buff *skb, const u32 off, gfp_t gfp);

/* carve out the first eat bytes from skb's frag_list. May recurse into
 * pskb_carve()
 */
static int pskb_carve_frag_list(struct sk_buff *skb,
				struct skb_shared_info *shinfo, int eat,
				gfp_t gfp_mask)
{
	struct sk_buff *list = shinfo->frag_list;
	struct sk_buff *clone = NULL;
	struct sk_buff *insp = NULL;

	do {
		if (!list) {
			pr_err("Not enough bytes to eat. Want %d\n", eat);
			return -EFAULT;
		}
		if (list->len <= eat) {
			/* Eaten as whole. */
			eat -= list->len;
			list = list->next;
			insp = list;
		} else {
			/* Eaten partially. */
			if (skb_shared(list)) {
				clone = skb_clone(list, gfp_mask);
				if (!clone)
					return -ENOMEM;
				insp = list->next;
				list = clone;
			} else {
				/* This may be pulled without problems. */
				insp = list;
			}
			if (pskb_carve(list, eat, gfp_mask) < 0) {
				kfree_skb(clone);
				return -ENOMEM;
			}
			break;
		}
	} while (eat);

	/* Free pulled out fragments. */
	while ((list = shinfo->frag_list) != insp) {
		shinfo->frag_list = list->next;
		consume_skb(list);
	}
	/* And insert new clone at head. */
	if (clone) {
		clone->next = list;
		shinfo->frag_list = clone;
	}
	return 0;
}

/* carve off first len bytes from skb. Split line (off) is in the
 * non-linear part of skb
 */
static int pskb_carve_inside_nonlinear(struct sk_buff *skb, const u32 off,
				       int pos, gfp_t gfp_mask)
{
	int i, k = 0;
	unsigned int size = skb_end_offset(skb);
	u8 *data;
	const int nfrags = skb_shinfo(skb)->nr_frags;
	struct skb_shared_info *shinfo;

	if (skb_pfmemalloc(skb))
		gfp_mask |= __GFP_MEMALLOC;

	data = kmalloc_reserve(&size, gfp_mask, NUMA_NO_NODE, NULL);
	if (!data)
		return -ENOMEM;
	size = SKB_WITH_OVERHEAD(size);

	memcpy((struct skb_shared_info *)(data + size),
	       skb_shinfo(skb), offsetof(struct skb_shared_info, frags[0]));
	if (skb_orphan_frags(skb, gfp_mask)) {
		skb_kfree_head(data, size);
		return -ENOMEM;
	}
	shinfo = (struct skb_shared_info *)(data + size);
	for (i = 0; i < nfrags; i++) {
		int fsize = skb_frag_size(&skb_shinfo(skb)->frags[i]);

		if (pos + fsize > off) {
			shinfo->frags[k] = skb_shinfo(skb)->frags[i];

			if (pos < off) {
				/* Split frag.
				 * We have two variants in this case:
				 * 1. Move all the frag to the second
				 *    part, if it is possible. F.e.
				 *    this approach is mandatory for TUX,
				 *    where splitting is expensive.
				 * 2. Split is accurately. We make this.
				 */
				skb_frag_off_add(&shinfo->frags[0], off - pos);
				skb_frag_size_sub(&shinfo->frags[0], off - pos);
			}
			skb_frag_ref(skb, i);
			k++;
		}
		pos += fsize;
	}
	shinfo->nr_frags = k;
	if (skb_has_frag_list(skb))
		skb_clone_fraglist(skb);

	/* split line is in frag list */
	if (k == 0 && pskb_carve_frag_list(skb, shinfo, off - pos, gfp_mask)) {
		/* skb_frag_unref() is not needed here as shinfo->nr_frags = 0. */
		if (skb_has_frag_list(skb))
			kfree_skb_list(skb_shinfo(skb)->frag_list);
		skb_kfree_head(data, size);
		return -ENOMEM;
	}
	skb_release_data(skb, SKB_CONSUMED);

	skb->head = data;
	skb->head_frag = 0;
	skb->data = data;
	skb_set_end_offset(skb, size);
	skb_reset_tail_pointer(skb);
	skb_headers_offset_update(skb, 0);
	skb->cloned   = 0;
	skb->hdr_len  = 0;
	skb->nohdr    = 0;
	skb->len -= off;
	skb->data_len = skb->len;
	atomic_set(&skb_shinfo(skb)->dataref, 1);
	return 0;
}

/* remove len bytes from the beginning of the skb */
static int pskb_carve(struct sk_buff *skb, const u32 len, gfp_t gfp)
{
	int headlen = skb_headlen(skb);

	if (len < headlen)
		return pskb_carve_inside_header(skb, len, headlen, gfp);
	else
		return pskb_carve_inside_nonlinear(skb, len, headlen, gfp);
}

/* Extract to_copy bytes starting at off from skb, and return this in
 * a new skb
 */
struct sk_buff *pskb_extract(struct sk_buff *skb, int off,
			     int to_copy, gfp_t gfp)
{
	struct sk_buff  *clone = skb_clone(skb, gfp);

	if (!clone)
		return NULL;

	if (pskb_carve(clone, off, gfp) < 0 ||
	    pskb_trim(clone, to_copy)) {
		kfree_skb(clone);
		return NULL;
	}
	return clone;
}
EXPORT_SYMBOL(pskb_extract);

/**
 * skb_condense - try to get rid of fragments/frag_list if possible
 * @skb: buffer
 *
 * Can be used to save memory before skb is added to a busy queue.
 * If packet has bytes in frags and enough tail room in skb->head,
 * pull all of them, so that we can free the frags right now and adjust
 * truesize.
 * Notes:
 *	We do not reallocate skb->head thus can not fail.
 *	Caller must re-evaluate skb->truesize if needed.
 */
void skb_condense(struct sk_buff *skb)
{
	if (skb->data_len) {
		if (skb->data_len > skb->end - skb->tail ||
		    skb_cloned(skb))
			return;

		/* Nice, we can free page frag(s) right now */
		__pskb_pull_tail(skb, skb->data_len);
	}
	/* At this point, skb->truesize might be over estimated,
	 * because skb had a fragment, and fragments do not tell
	 * their truesize.
	 * When we pulled its content into skb->head, fragment
	 * was freed, but __pskb_pull_tail() could not possibly
	 * adjust skb->truesize, not knowing the frag truesize.
	 */
	skb->truesize = SKB_TRUESIZE(skb_end_offset(skb));
}
EXPORT_SYMBOL(skb_condense);

#ifdef CONFIG_SKB_EXTENSIONS
static void *skb_ext_get_ptr(struct skb_ext *ext, enum skb_ext_id id)
{
	return (void *)ext + (ext->offset[id] * SKB_EXT_ALIGN_VALUE);
}

/**
 * __skb_ext_alloc - allocate a new skb extensions storage
 *
 * @flags: See kmalloc().
 *
 * Returns the newly allocated pointer. The pointer can later attached to a
 * skb via __skb_ext_set().
 * Note: caller must handle the skb_ext as an opaque data.
 */
struct skb_ext *__skb_ext_alloc(gfp_t flags)
{
	struct skb_ext *new = kmem_cache_alloc(skbuff_ext_cache, flags);

	if (new) {
		memset(new->offset, 0, sizeof(new->offset));
		refcount_set(&new->refcnt, 1);
	}

	return new;
}

static struct skb_ext *skb_ext_maybe_cow(struct skb_ext *old,
					 unsigned int old_active)
{
	struct skb_ext *new;

	if (refcount_read(&old->refcnt) == 1)
		return old;

	new = kmem_cache_alloc(skbuff_ext_cache, GFP_ATOMIC);
	if (!new)
		return NULL;

	memcpy(new, old, old->chunks * SKB_EXT_ALIGN_VALUE);
	refcount_set(&new->refcnt, 1);

#ifdef CONFIG_XFRM
	if (old_active & (1 << SKB_EXT_SEC_PATH)) {
		struct sec_path *sp = skb_ext_get_ptr(old, SKB_EXT_SEC_PATH);
		unsigned int i;

		for (i = 0; i < sp->len; i++)
			xfrm_state_hold(sp->xvec[i]);
	}
#endif
#ifdef CONFIG_MCTP_FLOWS
	if (old_active & (1 << SKB_EXT_MCTP)) {
		struct mctp_flow *flow = skb_ext_get_ptr(old, SKB_EXT_MCTP);

		if (flow->key)
			refcount_inc(&flow->key->refs);
	}
#endif
	__skb_ext_put(old);
	return new;
}

/**
 * __skb_ext_set - attach the specified extension storage to this skb
 * @skb: buffer
 * @id: extension id
 * @ext: extension storage previously allocated via __skb_ext_alloc()
 *
 * Existing extensions, if any, are cleared.
 *
 * Returns the pointer to the extension.
 */
void *__skb_ext_set(struct sk_buff *skb, enum skb_ext_id id,
		    struct skb_ext *ext)
{
	unsigned int newlen, newoff = SKB_EXT_CHUNKSIZEOF(*ext);

	skb_ext_put(skb);
	newlen = newoff + skb_ext_type_len[id];
	ext->chunks = newlen;
	ext->offset[id] = newoff;
	skb->extensions = ext;
	skb->active_extensions = 1 << id;
	return skb_ext_get_ptr(ext, id);
}

/**
 * skb_ext_add - allocate space for given extension, COW if needed
 * @skb: buffer
 * @id: extension to allocate space for
 *
 * Allocates enough space for the given extension.
 * If the extension is already present, a pointer to that extension
 * is returned.
 *
 * If the skb was cloned, COW applies and the returned memory can be
 * modified without changing the extension space of clones buffers.
 *
 * Returns pointer to the extension or NULL on allocation failure.
 */
void *skb_ext_add(struct sk_buff *skb, enum skb_ext_id id)
{
	struct skb_ext *new, *old = NULL;
	unsigned int newlen, newoff;

	if (skb->active_extensions) {
		old = skb->extensions;

		new = skb_ext_maybe_cow(old, skb->active_extensions);
		if (!new)
			return NULL;

		if (__skb_ext_exist(new, id))
			goto set_active;

		newoff = new->chunks;
	} else {
		newoff = SKB_EXT_CHUNKSIZEOF(*new);

		new = __skb_ext_alloc(GFP_ATOMIC);
		if (!new)
			return NULL;
	}

	newlen = newoff + skb_ext_type_len[id];
	new->chunks = newlen;
	new->offset[id] = newoff;
set_active:
	skb->slow_gro = 1;
	skb->extensions = new;
	skb->active_extensions |= 1 << id;
	return skb_ext_get_ptr(new, id);
}
EXPORT_SYMBOL(skb_ext_add);

#ifdef CONFIG_XFRM
static void skb_ext_put_sp(struct sec_path *sp)
{
	unsigned int i;

	for (i = 0; i < sp->len; i++)
		xfrm_state_put(sp->xvec[i]);
}
#endif

#ifdef CONFIG_MCTP_FLOWS
static void skb_ext_put_mctp(struct mctp_flow *flow)
{
	if (flow->key)
		mctp_key_unref(flow->key);
}
#endif

void __skb_ext_del(struct sk_buff *skb, enum skb_ext_id id)
{
	struct skb_ext *ext = skb->extensions;

	skb->active_extensions &= ~(1 << id);
	if (skb->active_extensions == 0) {
		skb->extensions = NULL;
		__skb_ext_put(ext);
#ifdef CONFIG_XFRM
	} else if (id == SKB_EXT_SEC_PATH &&
		   refcount_read(&ext->refcnt) == 1) {
		struct sec_path *sp = skb_ext_get_ptr(ext, SKB_EXT_SEC_PATH);

		skb_ext_put_sp(sp);
		sp->len = 0;
#endif
	}
}
EXPORT_SYMBOL(__skb_ext_del);

void __skb_ext_put(struct skb_ext *ext)
{
	/* If this is last clone, nothing can increment
	 * it after check passes.  Avoids one atomic op.
	 */
	if (refcount_read(&ext->refcnt) == 1)
		goto free_now;

	if (!refcount_dec_and_test(&ext->refcnt))
		return;
free_now:
#ifdef CONFIG_XFRM
	if (__skb_ext_exist(ext, SKB_EXT_SEC_PATH))
		skb_ext_put_sp(skb_ext_get_ptr(ext, SKB_EXT_SEC_PATH));
#endif
#ifdef CONFIG_MCTP_FLOWS
	if (__skb_ext_exist(ext, SKB_EXT_MCTP))
		skb_ext_put_mctp(skb_ext_get_ptr(ext, SKB_EXT_MCTP));
#endif

	kmem_cache_free(skbuff_ext_cache, ext);
}
EXPORT_SYMBOL(__skb_ext_put);
#endif /* CONFIG_SKB_EXTENSIONS */

static void kfree_skb_napi_cache(struct sk_buff *skb)
{
	/* if SKB is a clone, don't handle this case */
	if (skb->fclone != SKB_FCLONE_UNAVAILABLE) {
		__kfree_skb(skb);
		return;
	}

	local_bh_disable();
	__napi_kfree_skb(skb, SKB_CONSUMED);
	local_bh_enable();
}

/**
 * skb_attempt_defer_free - queue skb for remote freeing
 * @skb: buffer
 *
 * Put @skb in a per-cpu list, using the cpu which
 * allocated the skb/pages to reduce false sharing
 * and memory zone spinlock contention.
 */
void skb_attempt_defer_free(struct sk_buff *skb)
{
	int cpu = skb->alloc_cpu;
	struct softnet_data *sd;
	unsigned int defer_max;
	bool kick;

	if (cpu == raw_smp_processor_id() ||
	    WARN_ON_ONCE(cpu >= nr_cpu_ids) ||
	    !cpu_online(cpu)) {
nodefer:	kfree_skb_napi_cache(skb);
		return;
	}

	DEBUG_NET_WARN_ON_ONCE(skb_dst(skb));
	DEBUG_NET_WARN_ON_ONCE(skb->destructor);

	sd = &per_cpu(softnet_data, cpu);
	defer_max = READ_ONCE(net_hotdata.sysctl_skb_defer_max);
	if (READ_ONCE(sd->defer_count) >= defer_max)
		goto nodefer;

	spin_lock_bh(&sd->defer_lock);
	/* Send an IPI every time queue reaches half capacity. */
	kick = sd->defer_count == (defer_max >> 1);
	/* Paired with the READ_ONCE() few lines above */
	WRITE_ONCE(sd->defer_count, sd->defer_count + 1);

	skb->next = sd->defer_list;
	/* Paired with READ_ONCE() in skb_defer_free_flush() */
	WRITE_ONCE(sd->defer_list, skb);
	spin_unlock_bh(&sd->defer_lock);

	/* Make sure to trigger NET_RX_SOFTIRQ on the remote CPU
	 * if we are unlucky enough (this seems very unlikely).
	 */
	if (unlikely(kick))
		kick_defer_list_purge(sd, cpu);
}

static void skb_splice_csum_page(struct sk_buff *skb, struct page *page,
				 size_t offset, size_t len)
{
	const char *kaddr;
	__wsum csum;

	kaddr = kmap_local_page(page);
	csum = csum_partial(kaddr + offset, len, 0);
	kunmap_local(kaddr);
	skb->csum = csum_block_add(skb->csum, csum, skb->len);
}

/**
 * skb_splice_from_iter - Splice (or copy) pages to skbuff
 * @skb: The buffer to add pages to
 * @iter: Iterator representing the pages to be added
 * @maxsize: Maximum amount of pages to be added
 * @gfp: Allocation flags
 *
 * This is a common helper function for supporting MSG_SPLICE_PAGES.  It
 * extracts pages from an iterator and adds them to the socket buffer if
 * possible, copying them to fragments if not possible (such as if they're slab
 * pages).
 *
 * Returns the amount of data spliced/copied or -EMSGSIZE if there's
 * insufficient space in the buffer to transfer anything.
 */
ssize_t skb_splice_from_iter(struct sk_buff *skb, struct iov_iter *iter,
			     ssize_t maxsize, gfp_t gfp)
{
	size_t frag_limit = READ_ONCE(net_hotdata.sysctl_max_skb_frags);
	struct page *pages[8], **ppages = pages;
	ssize_t spliced = 0, ret = 0;
	unsigned int i;

	while (iter->count > 0) {
		ssize_t space, nr, len;
		size_t off;

		ret = -EMSGSIZE;
		space = frag_limit - skb_shinfo(skb)->nr_frags;
		if (space < 0)
			break;

		/* We might be able to coalesce without increasing nr_frags */
		nr = clamp_t(size_t, space, 1, ARRAY_SIZE(pages));

		len = iov_iter_extract_pages(iter, &ppages, maxsize, nr, 0, &off);
		if (len <= 0) {
			ret = len ?: -EIO;
			break;
		}

		i = 0;
		do {
			struct page *page = pages[i++];
			size_t part = min_t(size_t, PAGE_SIZE - off, len);

			ret = -EIO;
			if (WARN_ON_ONCE(!sendpage_ok(page)))
				goto out;

			ret = skb_append_pagefrags(skb, page, off, part,
						   frag_limit);
			if (ret < 0) {
				iov_iter_revert(iter, len);
				goto out;
			}

			if (skb->ip_summed == CHECKSUM_NONE)
				skb_splice_csum_page(skb, page, off, part);

			off = 0;
			spliced += part;
			maxsize -= part;
			len -= part;
		} while (len > 0);

		if (maxsize <= 0)
			break;
	}

out:
	skb_len_add(skb, spliced);
	return spliced ?: ret;
}
EXPORT_SYMBOL(skb_splice_from_iter);

static __always_inline
size_t memcpy_from_iter_csum(void *iter_from, size_t progress,
			     size_t len, void *to, void *priv2)
{
	__wsum *csum = priv2;
	__wsum next = csum_partial_copy_nocheck(iter_from, to + progress, len);

	*csum = csum_block_add(*csum, next, progress);
	return 0;
}

static __always_inline
size_t copy_from_user_iter_csum(void __user *iter_from, size_t progress,
				size_t len, void *to, void *priv2)
{
	__wsum next, *csum = priv2;

	next = csum_and_copy_from_user(iter_from, to + progress, len);
	*csum = csum_block_add(*csum, next, progress);
	return next ? 0 : len;
}

bool csum_and_copy_from_iter_full(void *addr, size_t bytes,
				  __wsum *csum, struct iov_iter *i)
{
	size_t copied;

	if (WARN_ON_ONCE(!i->data_source))
		return false;
	copied = iterate_and_advance2(i, bytes, addr, csum,
				      copy_from_user_iter_csum,
				      memcpy_from_iter_csum);
	if (likely(copied == bytes))
		return true;
	iov_iter_revert(i, copied);
	return false;
}
EXPORT_SYMBOL(csum_and_copy_from_iter_full);<|MERGE_RESOLUTION|>--- conflicted
+++ resolved
@@ -127,24 +127,6 @@
 static_assert(sizeof_field(struct bio_vec, bv_offset) ==
 	      sizeof_field(skb_frag_t, offset));
 
-/* kcm_write_msgs() relies on casting paged frags to bio_vec to use
- * iov_iter_bvec(). These static asserts ensure the cast is valid is long as the
- * netmem is a page.
- */
-static_assert(offsetof(struct bio_vec, bv_page) ==
-	      offsetof(skb_frag_t, netmem));
-static_assert(sizeof_field(struct bio_vec, bv_page) ==
-	      sizeof_field(skb_frag_t, netmem));
-
-static_assert(offsetof(struct bio_vec, bv_len) == offsetof(skb_frag_t, len));
-static_assert(sizeof_field(struct bio_vec, bv_len) ==
-	      sizeof_field(skb_frag_t, len));
-
-static_assert(offsetof(struct bio_vec, bv_offset) ==
-	      offsetof(skb_frag_t, offset));
-static_assert(sizeof_field(struct bio_vec, bv_offset) ==
-	      sizeof_field(skb_frag_t, offset));
-
 #undef FN
 #define FN(reason) [SKB_DROP_REASON_##reason] = #reason,
 static const char * const drop_reasons[] = {
@@ -1020,16 +1002,8 @@
 EXPORT_SYMBOL(skb_cow_data_for_xdp);
 
 #if IS_ENABLED(CONFIG_PAGE_POOL)
-<<<<<<< HEAD
-bool napi_pp_put_page(struct page *page, bool napi_safe)
-{
-	bool allow_direct = false;
-	struct page_pool *pp;
-
-=======
 bool napi_pp_put_page(struct page *page)
 {
->>>>>>> 0c383648
 	page = compound_head(page);
 
 	/* page->pp_magic is OR'ed with PP_SIGNATURE after the allocation
@@ -1042,51 +1016,18 @@
 	if (unlikely(!is_pp_page(page)))
 		return false;
 
-<<<<<<< HEAD
-	pp = page->pp;
-
-	/* Allow direct recycle if we have reasons to believe that we are
-	 * in the same context as the consumer would run, so there's
-	 * no possible race.
-	 * __page_pool_put_page() makes sure we're not in hardirq context
-	 * and interrupts are enabled prior to accessing the cache.
-	 */
-	if (napi_safe || in_softirq()) {
-		const struct napi_struct *napi = READ_ONCE(pp->p.napi);
-		unsigned int cpuid = smp_processor_id();
-
-		allow_direct = napi && READ_ONCE(napi->list_owner) == cpuid;
-		allow_direct |= READ_ONCE(pp->cpuid) == cpuid;
-	}
-
-	/* Driver set this to memory recycling info. Reset it on recycle.
-	 * This will *not* work for NIC using a split-page memory model.
-	 * The page will be returned to the pool here regardless of the
-	 * 'flipped' fragment being in use or not.
-	 */
-	page_pool_put_full_page(pp, page, allow_direct);
-=======
 	page_pool_put_full_page(page->pp, page, false);
->>>>>>> 0c383648
 
 	return true;
 }
 EXPORT_SYMBOL(napi_pp_put_page);
 #endif
 
-<<<<<<< HEAD
-static bool skb_pp_recycle(struct sk_buff *skb, void *data, bool napi_safe)
-{
-	if (!IS_ENABLED(CONFIG_PAGE_POOL) || !skb->pp_recycle)
-		return false;
-	return napi_pp_put_page(virt_to_page(data), napi_safe);
-=======
 static bool skb_pp_recycle(struct sk_buff *skb, void *data)
 {
 	if (!IS_ENABLED(CONFIG_PAGE_POOL) || !skb->pp_recycle)
 		return false;
 	return napi_pp_put_page(virt_to_page(data));
->>>>>>> 0c383648
 }
 
 /**
@@ -2174,17 +2115,10 @@
 	struct sk_buff *n;
 	unsigned int size;
 	int headerlen;
-<<<<<<< HEAD
 
 	if (WARN_ON_ONCE(skb_shinfo(skb)->gso_type & SKB_GSO_FRAGLIST))
 		return NULL;
 
-=======
-
-	if (WARN_ON_ONCE(skb_shinfo(skb)->gso_type & SKB_GSO_FRAGLIST))
-		return NULL;
-
->>>>>>> 0c383648
 	headerlen = skb_headroom(skb);
 	size = skb_end_offset(skb) + skb->data_len;
 	n = __alloc_skb(size, gfp_mask,
@@ -2519,17 +2453,10 @@
 	int head_copy_len, head_copy_off;
 	struct sk_buff *n;
 	int oldheadroom;
-<<<<<<< HEAD
 
 	if (WARN_ON_ONCE(skb_shinfo(skb)->gso_type & SKB_GSO_FRAGLIST))
 		return NULL;
 
-=======
-
-	if (WARN_ON_ONCE(skb_shinfo(skb)->gso_type & SKB_GSO_FRAGLIST))
-		return NULL;
-
->>>>>>> 0c383648
 	oldheadroom = skb_headroom(skb);
 	n = __alloc_skb(newheadroom + skb->len + newtailroom,
 			gfp_mask, skb_alloc_rx_flag(skb),
