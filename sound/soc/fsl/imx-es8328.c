--- conflicted
+++ resolved
@@ -53,13 +53,8 @@
 					struct imx_es8328_data, card);
 	int ret = 0;
 
-<<<<<<< HEAD
-	/* Headphone jack detection */
-	if (gpio_is_valid(data->jack_gpio)) {
-=======
 	if (data->jack_gpiod) {
 		/* Headphone jack detection */
->>>>>>> 0c383648
 		ret = snd_soc_card_jack_new_pins(rtd->card, "Headphone",
 						 SND_JACK_HEADSET | SND_JACK_BTN_0,
 						 &headset_jack,
