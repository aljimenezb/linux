--- conflicted
+++ resolved
@@ -254,11 +254,8 @@
 	  { COMMON_FILE_PERMS, NULL } },
 	{ "io_uring",
 	  { "override_creds", "sqpoll", "cmd", NULL } },
-<<<<<<< HEAD
-=======
 	{ "user_namespace",
 	  { "create", NULL } },
->>>>>>> 9abf2313
 	{ NULL }
   };
 
